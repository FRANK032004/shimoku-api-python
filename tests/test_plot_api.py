""""""
from os import getenv
from typing import Dict, List
import unittest

import datetime as dt
import pandas as pd
import numpy as np
import random

import shimoku_api_python as shimoku
from shimoku_api_python.exceptions import ApiClientError


api_key: str = getenv('API_TOKEN')
universe_id: str = getenv('UNIVERSE_ID')
business_id: str = getenv('BUSINESS_ID')
environment: str = getenv('ENVIRONMENT')


config = {
    'access_token': api_key,
}

s = shimoku.Client(
    config=config,
    universe_id=universe_id,
    environment=environment,
)
s.plt.set_business(business_id=business_id)
delete_paths: bool = False


data = [
    {'date': dt.date(2021, 1, 1), 'x': 5, 'y': 5},
    {'date': dt.date(2021, 1, 2), 'x': 6, 'y': 5},
    {'date': dt.date(2021, 1, 3), 'x': 4, 'y': 5},
    {'date': dt.date(2021, 1, 4), 'x': 7, 'y': 5},
    {'date': dt.date(2021, 1, 5), 'x': 3, 'y': 5},
]


def test_ux():
    """
    1. Create single indicator centered
    2. Create single indicator with chart in another column
    """
    print('test_ux')
    menu_path: str = 'test/UX-test'
    data_ = [
        {
            "description": "",
            "title": "Estado",
            "value": "Abierto",
        },
    ]
    s.plt.indicator(
        data=data_,
        menu_path=menu_path,
        row=1, column=1,
        value='value',
        header='title',
        footer='description',
    )

    data_ = [
        {
            "description": "",
            "title": "Estado",
            "value": "Abierto",
        },
        {
            "description": "",
            "title": "Price ($)",
            "value": "455"
        },
    ]
    s.plt.indicator(
        data=data_,
        menu_path=menu_path,
        row=2, column=1,
        value='value',
        header='title',
        footer='description',
    )

    s.plt.bar(
        data=data,
        x='date', y=['x', 'y'],
        menu_path=menu_path,
        row=2, column=2,
    )

    ###################

    data_ = [
        {
            "description": "",
            "title": "Estado",
            "value": "Abierto",
            "target_path": 'www.shimoku.com',
        },
    ]
    s.plt.alert_indicator(
        data=data_,
        menu_path=menu_path,
        row=3, column=1,
        value='value',
        header='title',
        footer='description',
        target_path='target_path',
    )

    data_ = [
        {
            "description": "",
            "title": "Estado",
            "value": "Abierto",
            "target_path": 'www.shimoku.com',
        },
        {
            "description": "",
            "title": "Price ($)",
            "value": "455",
            "target_path": 'www.shimoku.com',
        },
    ]
    s.plt.alert_indicator(
        data=data_,
        menu_path=menu_path,
        row=4, column=1,
        value='value',
        header='title',
        footer='description',
        target_path='target_path',
    )

    s.plt.bar(
        data=data,
        x='date', y=['x', 'y'],
        menu_path=menu_path,
        row=4, column=2,
    )

    menu_path: str = 'test/UX-test-bysize'
    data_ = [
        {
            "description": "",
            "title": "Estado",
            "value": "Abierto",
        },
    ]
    s.plt.indicator(
        data=data_,
        menu_path=menu_path,
        order=0,
        value='value',
        header='title',
        footer='description',
    )

    data_ = [
        {
            "description": "",
            "title": "Estado",
            "value": "Abierto",
        },
        {
            "description": "",
            "title": "Price ($)",
            "value": "455"
        },
    ]
    s.plt.indicator(
        data=data_,
        menu_path=menu_path,
        order=1,
        value='value',
        header='title',
        footer='description',
    )

    s.plt.bar(
        data=data,
        x='date', y=['x', 'y'],
        menu_path=menu_path,
        order=2, rows_size=1, cols_size=6,
    )

    ###################

    data_ = [
        {
            "description": "",
            "title": "Estado",
            "value": "Abierto",
            "target_path": 'www.shimoku.com',
        },
    ]
    s.plt.alert_indicator(
        data=data_,
        menu_path=menu_path,
        order=3, rows_size=2, cols_size=12,
        value='value',
        header='title',
        footer='description',
        target_path='target_path',
    )

    data_ = [
        {
            "description": "",
            "title": "Estado",
            "value": "Abierto",
            "target_path": 'www.shimoku.com',
        },
        {
            "description": "",
            "title": "Price ($)",
            "value": "455",
            "target_path": 'www.shimoku.com',
        },
    ]
    s.plt.alert_indicator(
        data=data_,
        menu_path=menu_path,
        order=4,
        value='value',
        header='title',
        footer='description',
        target_path='target_path',
    )

    s.plt.bar(
        data=data,
        x='date', y=['x', 'y'],
        menu_path=menu_path,
        order=5, rows_size=1, cols_size=4,
    )


def test_set_apps_orders():
    print('test_set_apps_orders')
    s.plt.set_apps_orders(apps_order={'test': 1, 'caetsu': 2})


def test_set_sub_path_orders():
    print('test_set_sub_path_orders')
    s.plt.set_sub_path_orders(
        paths_order={
            'test/funnel-test': 1,
            'test/tree-test': 2,
            'Test/Line Test': 3,
        }
    )


def test_set_new_business():
    print('test_set_new_business')
    name: str = 'new-business-test'
    prev_business_id: str = s.plt.business_id

    s.plt.set_new_business(name)
    bs = s.universe.get_universe_businesses()
    for b in bs:
        if b['name'] == name:
            s.business.delete_business(b['id'])

    s.plt.set_business(prev_business_id)


def test_delete_path():
    print('test_delete_path')
    app_path: str = 'test-path'
    menu_path: str = f'{app_path}/line-test'
    menu_path_2: str = f'{app_path}/line-test-2'
    menu_path_3: str = f'{app_path}/line-test-3'

    s.plt.line(
        data=data,
        x='date', y=['x', 'y'],
        menu_path=menu_path,
        order=0,
    )
    s.plt.line(
        data=data,
        x='date', y=['x', 'y'],
        menu_path=menu_path,
        order=1,
    )
    app_types: List[Dict] = s.universe.get_universe_app_types()
    app_type_id = max([
        app_type['id']
        for app_type in app_types
        if app_type['normalizedName'] == app_path
    ])
    assert app_type_id
    apps: List[Dict] = s.business.get_business_apps(business_id)
    app_id = max([
        app['id']
        for app in apps
        if app['type']['id'] == app_type_id
    ])

    reports: List[Dict] = s.app.get_app_reports(business_id, app_id)
    assert len(reports) == 2

    s.plt.delete_path(menu_path=menu_path)

    assert len(s.app.get_app_reports(business_id, app_id)) == 0

    s.plt.line(
        data=data,
        x='date', y=['x', 'y'],
        menu_path=menu_path,
        order=0
    )
    s.plt.line(
        data=data,
        x='date', y=['x', 'y'],
        menu_path=menu_path_2,
        order=0,
    )
    s.plt.line(
        data=data,
        x='date', y=['x', 'y'],
        menu_path=menu_path_3,
        order=0,
    )

    reports: List[Dict] = s.app.get_app_reports(business_id, app_id)
    assert len(reports) == 3

    s.plt.delete_path(menu_path=menu_path)
    reports: List[Dict] = s.app.get_app_reports(business_id, app_id)
    assert len(reports) == 2

    s.plt.delete_path(menu_path=app_path)

    # Check it does not exist anymore
    class MyTestCase(unittest.TestCase):
        def check_reports_not_exists(self):
            with self.assertRaises(ApiClientError):
                s.app.get_app_reports(business_id, app_id)
    t = MyTestCase()
    t.check_reports_not_exists()


def test_delete():
    print('test_delete')
    app_path: str = 'test-delete'
    menu_path: str = f'{app_path}/line-test'

    s.plt.line(
        data=data,
        x='date', y=['x', 'y'],
        menu_path=menu_path,
        order=0,
    )

    app_types: List[Dict] = s.universe.get_universe_app_types()
    app_type_id = max([
        app_type['id']
        for app_type in app_types
        if app_type['normalizedName'] == app_path
    ])
    assert app_type_id
    apps: List[Dict] = s.business.get_business_apps(business_id)
    candidate_app_ids = [
        app['id']
        for app in apps
        if app['type']['id'] == app_type_id
    ]
    if candidate_app_ids:
        app_id = max(candidate_app_ids)
    else:
        app_id = None

    assert s.app.get_app_reports(business_id, app_id)

    s.plt.delete(
        menu_path=menu_path,
        order=0,
        component_type='line',
    )

    s.plt.line(
        data=data,
        x='date', y=['x', 'y'],
        menu_path=menu_path,
        order=0,
    )

    s.plt.delete(
        menu_path=menu_path,
        order=0,
        by_component_type=False,
    )

    assert not s.app.get_app_by_name(business_id=business_id, name=app_path)


def test_append_data_to_trend_chart():
    print('test_append_data_to_trend_chart')
    app_path: str = 'test'
    menu_path: str = f'{app_path}/append-test'

    s.plt.line(
        data=data,
        x='date', y=['x', 'y'],
        menu_path=menu_path,
        row=1, column=1,
    )

    s.plt.line(
        data=data,
        x='date', y=['x', 'y'],
        menu_path=f'{menu_path}-bysize',
        order=0, rows_size=2, cols_size=6,
    )

    data_ = [
        {'date': dt.date(2021, 1, 6), 'x': 5, 'y': 5},
        {'date': dt.date(2021, 1, 7), 'x': 6, 'y': 5},
    ]

    s.plt.append_data_to_trend_chart(
        menu_path=menu_path,
        row=1, column=1,
        component_type='line',
        data=data_,
        x='date', y=['x', 'y'],
    )

    s.plt.append_data_to_trend_chart(
        menu_path=f'{menu_path}-bysize',
        order=0,
        component_type='line',
        data=data_,
        x='date', y=['x', 'y'],
    )

    s.plt.delete(
        menu_path=menu_path,
        row=1, column=1,
        component_type='line',
    )

    s.plt.delete(
        menu_path=f'{menu_path}-bysize',
        order=0,
        component_type='line',
    )


def test_table():
    print('test_table')
    data_ = [
        {'date': dt.date(2021, 1, 1), 'x': 5, 'y': 5, 'filtA': 'A', 'filtB': 'Z', 'name': 'Ana'},
        {'date': dt.date(2021, 1, 2), 'x': 6, 'y': 5, 'filtA': 'B', 'filtB': 'Z', 'name': 'Laura'},
        {'date': dt.date(2021, 1, 3), 'x': 4, 'y': 5, 'filtA': 'A', 'filtB': 'W', 'name': 'Audrey'},
        {'date': dt.date(2021, 1, 4), 'x': 7, 'y': 5, 'filtA': 'B', 'filtB': 'W', 'name': 'Jose'},
        {'date': dt.date(2021, 1, 5), 'x': 3, 'y': 5, 'filtA': 'A', 'filtB': 'Z', 'name': 'Jorge'},
    ]
    filter_columns: List[str] = ['filtA', 'filtB']
    search_columns: List[str] = ['name']

    # Test search columns isolated work
    s.plt.table(
        title="Test-table",
        data=data_,
        menu_path='test/table-test',
        order=1,
        search_columns=search_columns,
    )

    # Test search columns with filters and sorting works
    s.plt.table(
        title="Test-table",
        data=data_,
        menu_path='test/table-test',
        order=1,
        filter_columns=filter_columns,
        sort_table_by_col={'date': 'asc'},
        search_columns=search_columns,
    )

    s.plt.table(
        title="Test-table",
        data=data_,
        menu_path='test/sorted-table-test',
        row=1, column=1,
        filter_columns=filter_columns,
        sort_table_by_col={'date': 'asc'},
    )

    s.plt.table(
        title="Test-table",
        data=data_,
        menu_path='test/table-test',
        row=1, column=1,
        filter_columns=filter_columns,
    )

    if delete_paths:
        s.plt.delete(
            menu_path='test/table-test',
            component_type='table',
            row=1, column=1,
        )

        s.plt.delete(
            menu_path='test/sorted-table-test',
            component_type='table',
            row=1, column=1,
        )

        s.plt.delete(
            menu_path='test/table-test',
            component_type='table',
            row=1, column=1,
        )

        s.plt.delete_path('test/table-test')
        s.plt.delete_path('test/sorted-table-test')

def test_table_with_labels():
    print("test_table_with_labels")
    menu_path = 'test/table-test-with-labels'

    data_ = [
        {'date': dt.date(2021, 1, 1), 'x': 5, 'y': round(100 * random.random(), 10),'z': round(100 * random.random(), 1),'a': round(100 * random.random(), 1), 'filtA': 'A', 'filtB': 'Z', 'name': 'Ana'   , 'name2': 'Ana'   , 'name3': 'Ana'   },
        {'date': dt.date(2021, 1, 2), 'x': 6, 'y': round(100 * random.random(), 10),'z': round(100 * random.random(), 1),'a': round(100 * random.random(), 1), 'filtA': 'B', 'filtB': 'Z', 'name': 'Laura' , 'name2': 'Laura' , 'name3': 'Laura' },
        {'date': dt.date(2021, 1, 3), 'x': 4, 'y': round(100 * random.random(), 10),'z': round(100 * random.random(), 1),'a': round(100 * random.random(), 1), 'filtA': 'A', 'filtB': 'W', 'name': 'Audrey', 'name2': 'Audrey', 'name3': 'Audrey'},
        {'date': dt.date(2021, 1, 4), 'x': 7, 'y': round(100 * random.random(), 10),'z': round(100 * random.random(), 1),'a': round(100 * random.random(), 1), 'filtA': 'B', 'filtB': 'W', 'name': 'Jose'  , 'name2': 'Jose'  , 'name3': 'Jose'  },
        {'date': dt.date(2021, 1, 5), 'x': 3, 'y': round(100 * random.random(), 10),'z': round(100 * random.random(), 1),'a': round(100 * random.random(), 1), 'filtA': 'A', 'filtB': 'Z', 'name': 'Jorge' , 'name2': 'Jorge' , 'name3': 'Jorge' },
        {'date': dt.date(2021, 1, 1), 'x': 5, 'y': round(100 * random.random(), 10),'z': round(100 * random.random(), 1),'a': round(100 * random.random(), 1), 'filtA': 'A', 'filtB': 'Z', 'name': 'Ana'   , 'name2': 'Ana'   , 'name3': 'Ana'   },
        {'date': dt.date(2021, 1, 2), 'x': 6, 'y': round(100 * random.random(), 10),'z': round(100 * random.random(), 1),'a': round(100 * random.random(), 1), 'filtA': 'B', 'filtB': 'Z', 'name': 'Laura' , 'name2': 'Laura' , 'name3': 'Laura' },
        {'date': dt.date(2021, 1, 3), 'x': 4, 'y': round(100 * random.random(), 10),'z': round(100 * random.random(), 1),'a': round(100 * random.random(), 1), 'filtA': 'A', 'filtB': 'W', 'name': 'Audrey', 'name2': 'Audrey', 'name3': 'Audrey'},
        {'date': dt.date(2021, 1, 4), 'x': 7, 'y': round(100 * random.random(), 10),'z': round(100 * random.random(), 1),'a': round(100 * random.random(), 1), 'filtA': 'B', 'filtB': 'W', 'name': 'Jose'  , 'name2': 'Jose'  , 'name3': 'Jose'  },
        {'date': dt.date(2021, 1, 5), 'x': 3, 'y': round(100 * random.random(), 10),'z': round(100 * random.random(), 1),'a': round(100 * random.random(), 1), 'filtA': 'A', 'filtB': 'Z', 'name': 'Jorge' , 'name2': 'Jorge' , 'name3': 'Jorge' },
        {'date': dt.date(2021, 1, 1), 'x': 5, 'y': round(100 * random.random(), 10),'z': round(100 * random.random(), 1),'a': round(100 * random.random(), 1), 'filtA': 'A', 'filtB': 'Z', 'name': 'Ana'   , 'name2': 'Ana'   , 'name3': 'Ana'   },
        {'date': dt.date(2021, 1, 2), 'x': 6, 'y': round(100 * random.random(), 10),'z': round(100 * random.random(), 1),'a': round(100 * random.random(), 1), 'filtA': 'B', 'filtB': 'Z', 'name': 'Laura' , 'name2': 'Laura' , 'name3': 'Laura' },
        {'date': dt.date(2021, 1, 3), 'x': 4, 'y': round(100 * random.random(), 10),'z': round(100 * random.random(), 1),'a': round(100 * random.random(), 1), 'filtA': 'A', 'filtB': 'W', 'name': 'Audrey', 'name2': 'Audrey', 'name3': 'Audrey'},
        {'date': dt.date(2021, 1, 4), 'x': 7, 'y': round(100 * random.random(), 10),'z': round(100 * random.random(), 1),'a': round(100 * random.random(), 1), 'filtA': 'B', 'filtB': 'W', 'name': 'Jose'  , 'name2': 'Jose'  , 'name3': 'Jose'  },
        {'date': dt.date(2021, 1, 5), 'x': 3, 'y': round(100 * random.random(), 10),'z': round(100 * random.random(), 1),'a': round(100 * random.random(), 1), 'filtA': 'A', 'filtB': 'Z', 'name': 'Jorge' , 'name2': 'Jorge' , 'name3': 'Jorge' },
        {'date': dt.date(2021, 1, 1), 'x': 5, 'y': round(100 * random.random(), 10),'z': round(100 * random.random(), 1),'a': round(100 * random.random(), 1), 'filtA': 'A', 'filtB': 'Z', 'name': 'Ana'   , 'name2': 'Ana'   , 'name3': 'Ana'   },
        {'date': dt.date(2021, 1, 2), 'x': 6, 'y': round(100 * random.random(), 10),'z': round(100 * random.random(), 1),'a': round(100 * random.random(), 1), 'filtA': 'B', 'filtB': 'Z', 'name': 'Laura' , 'name2': 'Laura' , 'name3': 'Laura' },
        {'date': dt.date(2021, 1, 3), 'x': 4, 'y': round(100 * random.random(), 10),'z': round(100 * random.random(), 1),'a': round(100 * random.random(), 1), 'filtA': 'A', 'filtB': 'W', 'name': 'Audrey', 'name2': 'Audrey', 'name3': 'Audrey'},
        {'date': dt.date(2021, 1, 4), 'x': 7, 'y': round(100 * random.random(), 10),'z': round(100 * random.random(), 1),'a': round(100 * random.random(), 1), 'filtA': 'B', 'filtB': 'W', 'name': 'Jose'  , 'name2': 'Jose'  , 'name3': 'Jose'  },
        {'date': dt.date(2021, 1, 5), 'x': 3, 'y': round(100 * random.random(), 10),'z': round(100 * random.random(), 1),'a': round(100 * random.random(), 1), 'filtA': 'A', 'filtB': 'Z', 'name': 'Jorge' , 'name2': 'Jorge' , 'name3': 'Jorge' },
        {'date': dt.date(2021, 1, 1), 'x': 5, 'y': round(100 * random.random(), 10),'z': round(100 * random.random(), 1),'a': round(100 * random.random(), 1), 'filtA': 'A', 'filtB': 'Z', 'name': 'Ana'   , 'name2': 'Ana'   , 'name3': 'Ana'   },
        {'date': dt.date(2021, 1, 2), 'x': 6, 'y': round(100 * random.random(), 10),'z': round(100 * random.random(), 1),'a': round(100 * random.random(), 1), 'filtA': 'B', 'filtB': 'Z', 'name': 'Laura' , 'name2': 'Laura' , 'name3': 'Laura' },
        {'date': dt.date(2021, 1, 3), 'x': 4, 'y': round(100 * random.random(), 10),'z': round(100 * random.random(), 1),'a': round(100 * random.random(), 1), 'filtA': 'A', 'filtB': 'W', 'name': 'Audrey', 'name2': 'Audrey', 'name3': 'Audrey'},
        {'date': dt.date(2021, 1, 4), 'x': 7, 'y': round(100 * random.random(), 10),'z': round(100 * random.random(), 1),'a': round(100 * random.random(), 1), 'filtA': 'B', 'filtB': 'W', 'name': 'Jose'  , 'name2': 'Jose'  , 'name3': 'Jose'  },
        {'date': dt.date(2021, 1, 5), 'x': 3, 'y': round(100 * random.random(), 10),'z': round(100 * random.random(), 1),'a': round(100 * random.random(), 1), 'filtA': 'A', 'filtB': 'Z', 'name': 'Jorge' , 'name2': 'Jorge' , 'name3': 'Jorge' },
        {'date': dt.date(2021, 1, 1), 'x': 5, 'y': round(100 * random.random(), 10),'z': round(100 * random.random(), 1),'a': round(100 * random.random(), 1), 'filtA': 'A', 'filtB': 'Z', 'name': 'Ana'   , 'name2': 'Ana'   , 'name3': 'Ana'   },
        {'date': dt.date(2021, 1, 2), 'x': 6, 'y': round(100 * random.random(), 10),'z': round(100 * random.random(), 1),'a': round(100 * random.random(), 1), 'filtA': 'B', 'filtB': 'Z', 'name': 'Laura' , 'name2': 'Laura' , 'name3': 'Laura' },
        {'date': dt.date(2021, 1, 3), 'x': 4, 'y': round(100 * random.random(), 10),'z': round(100 * random.random(), 1),'a': round(100 * random.random(), 1), 'filtA': 'A', 'filtB': 'W', 'name': 'Audrey', 'name2': 'Audrey', 'name3': 'Audrey'},
        {'date': dt.date(2021, 1, 4), 'x': 7, 'y': round(100 * random.random(), 10),'z': round(100 * random.random(), 1),'a': round(100 * random.random(), 1), 'filtA': 'B', 'filtB': 'W', 'name': 'Jose'  , 'name2': 'Jose'  , 'name3': 'Jose'  },
        {'date': dt.date(2021, 1, 5), 'x': 3, 'y': round(100 * random.random(), 10),'z': round(100 * random.random(), 1),'a': round(100 * random.random(), 1), 'filtA': 'A', 'filtB': 'Z', 'name': 'Jorge' , 'name2': 'Jorge' , 'name3': 'Jorge' },

    ]

    filter_columns = ['filtA', 'filtB']
    search_columns = ['name']

    s.plt.table(
        data=data_,
        menu_path=menu_path,
        order=16,
        filter_columns=filter_columns,
        sort_table_by_col={'date': 'asc'},
        search_columns=search_columns,
        label_columns={
                    "x": {5: "#666666",
                          6: "#4287f5",
                          4: ("#42F548", "rounded", "filled"),
                          7: [255, 0, 0],
                          3: ([0, 255, 0], "filled"),
                          },
                    "y": {
                        (0, 25): "red",
                        (25, 50): "orange",
                        (50, 75): ("yellow", 'rounded', 'outlined'),
                        (75, np.inf): ("green", "filled", "rounded")
                    },
                    "z": {
                        (0, 25): [100, 100, 100],
                        (25, 50): ("yellow", 'filled'),
                        (50, 75): "orange",
                        (75, np.inf): "red"
                    },
                    "a": {
                        (0, 25): ([100, 100, 100], 'rectangle', 'filled'),
                        (25, 50): "yellow",
                        (50, 75): "orange",
                        (75, np.inf): "red"
                    },
                    "filtA": ("#666666", "filled"),
                    "filtB": [125, 54, 200],
                    "name":  ("warning", 'filled', 'rounded'),
                    "name2": {
                        'Ana'   : ('active', 'rounded', 'filled'),
                        'Laura' : ("error", "filled", "rounded"),
                        'Audrey': ("warning", 'filled', 'rounded'),
                        'Jose'  : ("caution", "outlined"),
                        'Jorge' : ("main", "rounded")
                    },
                    "name3": "neutral"
                    },
        value_suffixes={'y': '%', 'z': '°'}
    )

def test_table_download_csv():
    print('test_table_download_csv')
    data_ = [
        {'date': dt.date(2021, 1, 1), 'x': 5, 'y': 5, 'filtA': 'A', 'filtB': 'Z', 'name': 'Ana'},
        {'date': dt.date(2021, 1, 2), 'x': 6, 'y': 5, 'filtA': 'B', 'filtB': 'Z', 'name': 'Laura'},
        {'date': dt.date(2021, 1, 3), 'x': 4, 'y': 5, 'filtA': 'A', 'filtB': 'W', 'name': 'Audrey'},
        {'date': dt.date(2021, 1, 4), 'x': 7, 'y': 5, 'filtA': 'B', 'filtB': 'W', 'name': 'Jose'},
        {'date': dt.date(2021, 1, 5), 'x': 3, 'y': 5, 'filtA': 'A', 'filtB': 'Z', 'name': 'Jorge'},
    ]

    s.plt.table(
        title="Test-table",
        data=data_,
        menu_path='test/table-test-csv',
        order=1,
        downloadable_to_csv=True
    )

    if delete_paths:
        s.plt.delete(
            menu_path='test/table-test-csv',
            component_type='table',
            row=1, column=1,
        )

        s.plt.delete_path('test/table-test-csv')

def test_bar_with_filters():
    print('test_bar_with_filters')
    menu_path: str = 'test/multifilter-bar-test'
    # First reset
    # TODO this is because of improvements required for multifilter Update!!
    #  if we remove the delete_path() and we run this method twice it is going to fail!
    s.plt.delete_path(menu_path)
    s.plt.delete_path('multifilter bar test')
    s.plt.delete_path(f'{menu_path}-bysize')
    s.plt.delete_path('multifilter bar test bysize')

    data_ = pd.read_csv('../data/test_multifilter.csv')
    y: List[str] = [
        'Acné', 'Adeslas', 'Asisa',
        'Aspy', 'Caser', 'Clínica Navarra', 'Cualtis', 'Cáncer', 'DKV',
        'Depresión', 'Dermatólogo', 'Dermatólogo Adeslas', 'Diabetes',
        'Fundación Jiménez Díaz', 'Ginecólogo', 'Ginecólogo Adeslas',
        'HM Hospitales', 'Hemorroides', 'IMQ', 'Preving', 'Psicólogo',
        'Psiquiatra', 'Quirón', 'Quirón Prevención + quirónprevención',
        'Quirón+Quirónsalud', 'Quirónsalud', 'Ruber', 'Ruber Internacional',
        'Ruber Juan Bravo', 'Sanitas', 'Teknon', 'Traumatólogo', 'Vithas'
    ]

    data_1 = data_[data_['seccion'].isin(['Empresas hospitalarias', 'Empresas PRL'])]

    filters: Dict = {
        'order': 0,
        'filter_cols': [
            'seccion', 'frecuencia', 'region',
        ],
    }
    s.plt.bar(
        data=data_1,
        x='fecha', y=y,
        menu_path=f'{menu_path}-bysize',
        order=1, rows_size=2,
        cols_size=12,
        filters=filters,
    )

    filters: Dict = {
        'row': 1, 'column': 1,
        'filter_cols': [
            'seccion', 'frecuencia', 'region',
        ],
    }
    s.plt.bar(
        data=data_1,
        x='fecha', y=y,
        menu_path=menu_path,
        row=2, column=1,
        filters=filters,
    )

    data_2 = data_[data_['seccion'].isin(['Enfermedades'])]
    filters: Dict = {
        'update_filter_type': 'concat',
        'row': 1, 'column': 1,
        'filter_cols': [
            'seccion', 'frecuencia', 'region',
        ],
    }

    s.plt.bar(
        data=data_2,
        x='fecha', y=y,
        menu_path=menu_path,
        row=2, column=1,
        filters=filters,
    )

    filters: Dict = {
        'update_filter_type': 'append',
        'row': 1, 'column': 1,
        'filter_cols': [
            'seccion', 'frecuencia', 'region',
        ],
    }

    data_3 = pd.concat([data_1, data_2])
    s.plt.bar(
        data=data_3,
        x='fecha', y=y,
        menu_path=menu_path,
        row=2, column=2,
        filters=filters,
    )

    if delete_paths:
        s.plt.delete_path(menu_path)
        s.plt.delete_path(menu_path=f'{menu_path}-bysize')


def test_bar():
    print('test_bar')
    menu_path = 'test/bar-test'
    data_ = [{'date': dt.date(2021, 1, 1), 'x': 50000000, 'y': 5},
            {'date': dt.date(2021, 1, 2), 'x': 60000000, 'y': 5},
            {'date': dt.date(2021, 1, 3), 'x': 40000000, 'y': 5},
            {'date': dt.date(2021, 1, 4), 'x': 70000000, 'y': 5},
            {'date': dt.date(2021, 1, 5), 'x': 30000000, 'y': 5}]
    s.plt.bar(
        data=data_,
        x='date', y=['x', 'y'],
        menu_path=menu_path,
        x_axis_name='Date',
        y_axis_name=['Revenue'],
        # row=1, column=1,
        order=0, rows_size=2,
        cols_size=12,
    )
    s.plt.delete_path(menu_path=menu_path)

    menu_path = 'test/bar-test-rowcol'
    s.plt.bar(
        data=data,
        x='date', y=['x', 'y'],
        menu_path=menu_path,
        row=1, column=1,
    )

    s.plt.bar(
        data=data,
        x='date', y=['x', 'y'],
        menu_path=menu_path,
        row=1, column=1,
    )

    s.plt.bar(
        data=data,
        x='date', y=['x', 'y'],
        menu_path=menu_path,
        row=1, column=1,
        order=0, rows_size=2,
        cols_size=12,
    )
    s.plt.delete_path(menu_path=menu_path)

    menu_path = 'test/bar-test'
    s.plt.bar(
        data=data,
        x='date', y=['x', 'y'],
        menu_path=menu_path,
        # row=1, column=1,
        order=1, rows_size=2,
        cols_size=6,
    )
    s.plt.bar(
        data=data,
        x='date', y=['x', 'y'],
        menu_path=menu_path,
        # row=1, column=1,
        order=2, rows_size=2,
        cols_size=4,
        padding="2, 2, 2, 2"
    )

    if delete_paths:
        s.plt.delete_path(menu_path=menu_path)


def test_stacked_barchart():
    print("test_stacked_barchart")
    menu_path = 'test/stacked_distribution'
    data_ = pd.read_csv('../data/test_stack_distribution.csv')

    s.plt.stacked_barchart(
        data=data_,
        menu_path=menu_path,
        x="Segment",
        x_axis_name='Distribution and weight of the Drivers',
        order=0,
    )

    s.plt.stacked_barchart(
        data=data_,
        menu_path=menu_path,
        x="Segment",
        x_axis_name='Distribution and weight of the Drivers',
        order=1,
        show_values=['Price'],
        calculate_percentages=True,
    )


def test_stacked_horizontal_barchart():
    print("test_horizontal_stacked_barchart")
    menu_path = 'test/horizontal_stacked_distribution'
    data_ = pd.read_csv('../data/test_stack_distribution.csv')

    s.plt.stacked_horizontal_barchart(
        data=data_,
        menu_path=menu_path,
        x="Segment",
        x_axis_name='Distribution and weight of the Drivers',
        order=0,
    )

    s.plt.stacked_horizontal_barchart(
        data=data_,
        menu_path=menu_path,
        x="Segment",
        x_axis_name='Distribution and weight of the Drivers',
        order=1,
        show_values=['Price'],
        calculate_percentages=True,
    )


def test_stacked_area_chart():
    print("test_area_chart")
    menu_path = 'test/stacked-area-chart'
    data_ = [
        {'Weekday': 'Mon', 'Email': 120, 'Union Ads': 132, 'Video Ads': 101, 'Search Engine': 134},
        {'Weekday': 'Tue', 'Email': 220, 'Union Ads': 182, 'Video Ads': 191, 'Search Engine': 234},
        {'Weekday': 'Wed', 'Email': 150, 'Union Ads': 232, 'Video Ads': 201, 'Search Engine': 154},
        {'Weekday': 'Thu', 'Email': 820, 'Union Ads': 932, 'Video Ads': 901, 'Search Engine': 934},
        {'Weekday': 'Fri', 'Email': 120, 'Union Ads': 132, 'Video Ads': 101, 'Search Engine': 134},
        {'Weekday': 'Sat', 'Email': 220, 'Union Ads': 182, 'Video Ads': 191, 'Search Engine': 234},
        {'Weekday': 'Sun', 'Email': 150, 'Union Ads': 232, 'Video Ads': 201, 'Search Engine': 154},
    ]
    s.plt.stacked_area_chart(
        data=data_,
        menu_path=menu_path,
        x="Weekday",
        x_axis_name='Visits per weekday',
        order=0,
    )

    s.plt.stacked_area_chart(
        data=data_,
        menu_path=menu_path,
        x="Weekday",
        x_axis_name='Visits per weekday',
        order=1,
        show_values=['Search Engine', 'Union Ads'],
        calculate_percentages=True,
    )


def test_zero_centered_barchart():
    print('test_zero_centered_barchart')
    menu_path: str = 'test/zero-centered-bar-test'
    data_ = [
        {'Name': 'a', 'y': 5, 'z': -3, 'a': 0.01},
        {'Name': 'b', 'y': -7, 'z': 4, 'a': 0.1},
        {'Name': 'c', 'y': 3, 'z': -5, 'a': 0.1},
        {'Name': 'd', 'y': -5, 'z': 6, 'a': 0.01},
    ]

    s.plt.zero_centered_barchart(
        data=data_,
        x='Name', y=['y'],
        menu_path=menu_path,
        row=1, column=1,
    )

    s.plt.zero_centered_barchart(
        data=data_,
        x='Name', y=['y', 'z', 'a'],
        x_axis_name="Axis x",
        y_axis_name="Axis y",
        title="Title",
        menu_path=menu_path,
        order=1, rows_size=3, cols_size=10,
        padding="0,0,0,1"
    )

    if delete_paths:
        s.plt.delete(
            menu_path=menu_path,
            component_type='zero_centered_barchart',
            row=1, column=1,
        )
        s.plt.delete(
            menu_path=menu_path,
            component_type='zero_centered_barchart',
            order=1
        )
        s.plt.delete_path(menu_path)


def test_horizontal_barchart():
    print('test_horizontal_barchart')
    menu_path: str = 'test/horizontal-bar-test'

    data_ = [
        {'Name': 'a', 'y': 5, 'z': 3, 'a': 0.01},
        {'Name': 'b', 'y': 7, 'z': 4, 'a': 0.1},
        {'Name': 'c', 'y': 3, 'z': 5, 'a': 0.1},
        {'Name': 'd', 'y': 5, 'z': 6, 'a': 0.01},
    ]

    s.plt.horizontal_barchart(
        data=data_,
        x='Name', y=['y', 'z'],
        menu_path=menu_path,
        row=1, column=1,
    )

    s.plt.horizontal_barchart(
        data=data_,
        x='Name', y=['y', 'z', 'a'],
        x_axis_name="Axis x",
        y_axis_name="Axis y",
        title="Title",
        menu_path=menu_path,
        order=1, rows_size=3, cols_size=10,
        padding="0,0,0,1"
    )

    if delete_paths:
        s.plt.delete(
            menu_path=menu_path,
            component_type='horizontal_barchart',
            row=1, column=1,
        )
        s.plt.delete(
            menu_path=menu_path,
            component_type='horizontal_barchart',
            order=1
        )
        s.plt.delete_path(menu_path)


def test_line():
    print('test_line')
    menu_path: str = 'test/line-test'
    s.plt.line(
        data=data,
        x='date', y=['x', 'y'],
        menu_path=menu_path,
        row=1, column=1,
    )

    s.plt.line(
        data=data,
        x='date', y=['x', 'y'],
        menu_path=menu_path,
        order=1, rows_size=2, cols_size=12,
    )

    if delete_paths:
        s.plt.delete(
            menu_path=menu_path,
            component_type='line',
            row=1, column=1,
        )
        s.plt.delete(
            menu_path=menu_path,
            component_type='line',
            order=1
        )
        s.plt.delete_path(menu_path)


def test_stockline():
    print('test_stockline')
    menu_path: str = 'test/stockline-test'
    s.plt.stockline(
        data=data,
        x='date', y=['x', 'y'],
        menu_path=menu_path,
        row=1, column=1,
    )

    s.plt.stockline(
        data=data,
        x='date', y=['x', 'y'],
        menu_path=menu_path,
        order=1, rows_size=2, cols_size=12,
    )

    if delete_paths:
        s.plt.delete(
            menu_path=menu_path,
            component_type='stockline',
            row=1, column=1,
        )
        s.plt.delete(
            menu_path=menu_path,
            component_type='stockline',
            order=1
        )
        s.plt.delete_path(menu_path)


def test_scatter():
    print('test_scatter')
    menu_path: str = 'test/scatter-test'
    s.plt.scatter(
        data=data,
        x='date', y=['x', 'y'],
        menu_path=menu_path,
        row=1, column=1,
    )

    s.plt.scatter(
        data=data,
        x='date', y=['x', 'y'],
        menu_path=menu_path,
        order=1, rows_size=2, cols_size=12,
    )

    if delete_paths:
        s.plt.delete(
            menu_path=menu_path,
            component_type='scatter',
            row=1, column=1,
        )
        s.plt.delete(
            menu_path=menu_path,
            component_type='scatter',
            order=1
        )
        s.plt.delete_path(menu_path)


def test_candlestick():
    print('test_candlestick')
    data_: List[Dict] = [
        {
            "date": "2021-01-24",
            "open": 78,
            "close": 85,
            "highest": 94,
            "lowest": 6
        },
        {
            "date": "2021-01-25",
            "open": 17,
            "close": 13,
            "highest": 7,
            "lowest": 18
        },
        {
            "date": "2021-01-26",
            "open": 18,
            "close": 38,
            "highest": 33,
            "lowest": 39
        },
        {
            "date": "2021-01-27",
            "open": 9,
            "close": 27,
            "highest": 46,
            "lowest": 93
        },
        {
            "date": "2021-01-28",
            "open": 59,
            "close": 45,
            "highest": 90,
            "lowest": 75
        },
        {
            "date": "2021-01-29",
            "open": 45,
            "close": 18,
            "highest": 0,
            "lowest": 68
        },
        {
            "date": "2021-01-30",
            "open": 48,
            "close": 57,
            "highest": 13,
            "lowest": 6
        },
        {
            "date": "2021-01-31",
            "open": 79,
            "close": 84,
            "highest": 58,
            "lowest": 14
        }
    ]

    s.plt.candlestick(
        data=data_, x='date',
        menu_path='test/candlestick-test',
        row=1, column=1,
    )

    s.plt.delete(
        menu_path='test/candlestick-test',
        component_type='candlestick',
        row=1, column=1,
    )


def test_funnel():
    print('test_funnel')
    menu_path = 'test/funnel-test'
    data_ = [
        {
            "value": 60,
            "name": "Third"
        },
        {
            "value": 40,
            "name": "Fourth"
        },
        {
            "value": 20,
            "name": "Fifth"
        },
        {
            "value": 80,
            "name": "Second"
        },
        {
            "value": 100,
            "name": "First"
        }
    ]
    s.plt.funnel(
        data=data_, name='name', value='value',
        menu_path=menu_path,
        row=1, column=1,
    )

    s.plt.funnel(
        data=data_, name='name', value='value',
        menu_path=menu_path,
        order=1, rows_size=2, cols_size=12,
    )

    if delete_paths:
        s.plt.delete(
            menu_path=menu_path,
            component_type='funnel',
            row=1, column=1,
        )
        s.plt.delete(
            menu_path=menu_path,
            component_type='funnel',
            order=1
        )
        s.plt.delete_path(menu_path)


def test_heatmap():
    print('test_heatmap')
    menu_path: str = 'test/heatmap-test'
    data_ = [
        {
            "xAxis": "Lunes",
            "yAxis": "12 a.m",
            "value": 9
        },
        {
            "xAxis": "Lunes",
            "yAxis": "6 p.m",
            "value": 10
        },
        {
            "xAxis": "Lunes",
            "yAxis": "12 p.m",
            "value": 9
        },
        {
            "xAxis": "Lunes",
            "yAxis": "6 a.m",
            "value": 10
        },
        {
            "xAxis": "Martes",
            "yAxis": "12 a.m",
            "value": 9
        },
        {
            "xAxis": "Martes",
            "yAxis": "6 p.m",
            "value": 9
        },
        {
            "xAxis": "Martes",
            "yAxis": "12 p.m",
            "value": 8
        },
        {
            "xAxis": "Martes",
            "yAxis": "6 a.m",
            "value": 0
        },
        {
            "xAxis": "Miercoles",
            "yAxis": "12 a.m",
            "value": 2
        },
        {
            "xAxis": "Miercoles",
            "yAxis": "6 p.m",
            "value": 7
        },
        {
            "xAxis": "Miercoles",
            "yAxis": "12 p.m",
            "value": 0
        },
        {
            "xAxis": "Miercoles",
            "yAxis": "6 a.m",
            "value": 2
        },
        {
            "xAxis": "Jueves",
            "yAxis": "12 a.m",
            "value": 4
        },
        {
            "xAxis": "Jueves",
            "yAxis": "6 p.m",
            "value": 0
        },
        {
            "xAxis": "Jueves",
            "yAxis": "12 p.m",
            "value": 1
        },
        {
            "xAxis": "Jueves",
            "yAxis": "6 a.m",
            "value": 6
        }
    ]
    s.plt.heatmap(
        data=data_, x='xAxis', y='yAxis', value='value',
        menu_path=menu_path,
        row=1, column=1,
    )

    s.plt.heatmap(
        data=data_, x='xAxis', y='yAxis', value='value',
        menu_path=menu_path,
        order=1, rows_size=2, cols_size=12,
    )

    if delete_paths:
        s.plt.delete(
            menu_path=menu_path,
            component_type='heatmap',
            row=1, column=1,
        )
        s.plt.delete(
            menu_path=menu_path,
            component_type='heatmap',
            order=1
        )
        s.plt.delete_path(menu_path)


def test_doughnut():
    menu_path = 'test/doughnut'
    print('test_doughnut')
    data_ = [
        {'value': 1048, 'name': 'Search Engine'},
        {'value': 735, 'name': 'Direct'},
        {'value': 580, 'name': 'Email'},
        {'value': 484, 'name': 'Union Ads'},
        {'value': 300, 'name': 'Video Ads'}
    ]
    s.plt.doughnut(data_, menu_path=menu_path, order=0)
    s.plt.doughnut(data_, menu_path=menu_path, order=1, rounded=False)

    df = pd.read_csv('../data/test_stack_distribution.csv')
    doughnut_data = pd.DataFrame(columns=["name", "value"])
    df_transposed = df.transpose().reset_index().drop(0)
    value_columns = [col for col in df_transposed.columns if col != "index"]
    doughnut_data["value"] = df_transposed[value_columns].apply(lambda row: sum(row), axis=1)
    doughnut_data["name"] = df_transposed['index']
    s.plt.doughnut(doughnut_data, menu_path=menu_path, order=2,
                   rows_size=3, cols_size=6)


def test_rose():
    menu_path = 'test/rose'
    print('test_rose')
    data_ = [
        {'value': 1048, 'name': 'Search Engine'},
        {'value': 735, 'name': 'Direct'},
        {'value': 580, 'name': 'Email'},
        {'value': 484, 'name': 'Union Ads'},
        {'value': 300, 'name': 'Video Ads'}
    ]
    s.plt.rose(data_, menu_path=menu_path, order=0)
    s.plt.rose(data_, menu_path=menu_path, order=1, rounded=False)

    df = pd.read_csv('../data/test_stack_distribution.csv')
    rose_data = pd.DataFrame(columns=["name", "value"])
    df_transposed = df.transpose().reset_index().drop(0)
    value_columns = [col for col in df_transposed.columns if col != "index"]
    rose_data["value"] = df_transposed[value_columns].apply(lambda row: sum(row), axis=1)
    rose_data["name"] = df_transposed['index']
    s.plt.rose(rose_data, menu_path=menu_path, order=2,
               rows_size=3, cols_size=6)


def test_shimoku_gauges():
    print("test_shimoku_gauges")
    menu_path: str = 'test/shimoku-gauges'
    df = pd.read_csv('../data/test_stack_distribution.csv')
    gauges_data = pd.DataFrame(columns=["name", "value", "color"])
    df_transposed = df.transpose().reset_index().drop(0)
    value_columns = [col for col in df_transposed.columns if col != "index"]
    gauges_data["value"] = df_transposed[value_columns].apply(lambda row: sum(row), axis=1)
    gauges_data["name"] = df_transposed['index']
    gauges_data["color"] = range(1, len(df_transposed) + 1)

    order = s.plt.shimoku_gauges_group(
        gauges_data=gauges_data,
        order=0, menu_path=menu_path,
        cols_size=12, rows_size=3,
        calculate_percentages=True,
    )

    s.plt.shimoku_gauge(
        value=-60, menu_path=menu_path,
        order=order, color=1
    )

    order += 1
    s.plt.shimoku_gauge(
        value=60, menu_path=menu_path, order=order,
        name="test", color="status-error"
    )

    order += 1
    s.plt.shimoku_gauge(
        value=-90, menu_path=menu_path, order=order,
        name="test", color='#FF0000'
    )


def test_speed_gauge():
    print('test_speed_gauge')
    menu_path: str = 'test/speed-gauge-test'
    data_ = [
        {
            "value": 60,
            "name": "Third"
        },
    ]
    s.plt.speed_gauge(
        data=data_, name='name', value='value',
        menu_path=menu_path,
        row=1, column=1,
        min=0, max=70,
    )

    s.plt.speed_gauge(
        data=data_, name='name', value='value', min=0, max=70,
        menu_path=menu_path,
        order=1, rows_size=2, cols_size=12,
    )

    if delete_paths:
        s.plt.delete(
            menu_path=menu_path,
            component_type='speed_gauge',
            row=1, column=1,
        )
        s.plt.delete(
            menu_path=menu_path,
            component_type='speed_gauge',
            order=1
        )
        s.plt.delete_path(menu_path)


def test_ring_gauge():
    print('test_ring_gauge')
    menu_path: str = 'test/ring-gauge-test'
    data_ = [
        {
            "value": 60,
            "name": "Third"
        },
        {
            "value": 40,
            "name": "Fourth"
        },
        {
            "value": 20,
            "name": "Fifth"
        },
        {
            "value": 80,
            "name": "Second"
        },
        {
            "value": 100,
            "name": "First"
        }
    ]
    s.plt.ring_gauge(
        data=data_, name='name', value='value',
        menu_path=menu_path,
        row=1, column=1,
    )

    s.plt.ring_gauge(
        data=data_, name='name', value='value',
        menu_path=menu_path,
        order=1, rows_size=2, cols_size=12,
    )

    if delete_paths:
        s.plt.delete(
            menu_path=menu_path,
            component_type='ring_gauge',
            row=1, column=1,
        )
        s.plt.delete(
            menu_path=menu_path,
            component_type='ring_gauge',
            order=1
        )
        s.plt.delete_path(menu_path)


def test_sunburst():
    print('test_sunburst')
    menu_path: str = 'test/sunburst-test'
    data_ = [
        {
            "name": "Root 1",
            "children": [
                {
                 "name": "Children A",
                 "value": 15,
                 "children": [
                  {
                   "name": "Children A1",
                   "value": 2
                  },
                  {
                   "name": "Children AA1",
                   "value": 5,
                   "children": [
                    {
                     "name": "Children AAA1",
                     "value": 2
                    }
                   ]
                  },
                  {
                   "name": "Children A2",
                   "value": 4
                  }
                 ]
                },
                {
                 "name": "Children B",
                 "value": 10,
                 "children": [
                  {
                   "name": "Children B1",
                   "value": 5
                  },
                  {
                   "name": "Children B2",
                   "value": 1
                  }
                 ]
                }
            ]
        },
        {
            "name": "Root 2",
            "children": [
                {
                 "name": "Children A1",
                 "children": [
                  {
                   "name": "Children AA1",
                   "value": 1
                  },
                  {
                   "name": "Children AA2",
                   "value": 2
                  }
                 ]
                }
            ]
        }
    ]
    s.plt.sunburst(
        data=data_,
        name='xAxis', children='children', value='value',
        menu_path=menu_path,
        row=1, column=1,
    )

    s.plt.sunburst(
        data=data_,
        name='xAxis', children='children', value='value',
        menu_path=menu_path,
        order=1, rows_size=2, cols_size=12,
    )

    if delete_paths:
        s.plt.delete(
            menu_path=menu_path,
            component_type='sunburst',
            row=1, column=1,
        )
        s.plt.delete(
            menu_path=menu_path,
            component_type='sunburst',
            order=1
        )
        s.plt.delete_path(menu_path)


def test_tree():
    print('test_tree')
    menu_path: str = 'test/tree-test'
    data_ = [{
        'name': 'root',
        'value': 35,
        'children': [
            {
                'name': 'Child A',
                'value': 9,
                'children': [
                    {'name': 'Child A1', 'value': 23},
                    {'name': 'Child A2', 'value': 72},
                    {'name': 'Child A3', 'value': 93},
                ],
            },
            {
                'name': 'Child B',
                'value': 56,
                'children': [
                    {'name': 'Child B1', 'value': 39},
                    {'name': 'Child B2', 'value': 61},
                    {'name': 'Child B3', 'value': 71},
                ],
            },
            {
                'name': 'Child C',
                'value': 100,
                'children': [
                    {'name': 'Child C1', 'value': 19},
                    {'name': 'Child C2', 'value': 66},
                    {'name': 'Child C3', 'value': 47},
                ],
            },
        ],
    }]
    s.plt.tree(
        data=data_,
        menu_path=menu_path,
        row=1, column=1,
    )

    s.plt.tree(
        data=data_,
        menu_path=menu_path,
        order=1, rows_size=2, cols_size=12,
    )

    if delete_paths:
        s.plt.delete(
            menu_path=menu_path,
            component_type='tree',
            row=1, column=1,
        )
        s.plt.delete(
            menu_path=menu_path,
            component_type='tree',
            order=1
        )
        s.plt.delete_path(menu_path)


def test_treemap():
    print('test_treemap')
    menu_path: str = 'test/treemap-test'
    data_ = [{
        'name': 'root',
        'value': 35,
        'children': [
            {
                'name': 'Child A',
                'value': 9,
                'children': [
                    {'name': 'Child A1', 'value': 23},
                    {'name': 'Child A2', 'value': 72},
                    {'name': 'Child A3', 'value': 93},
                ],
            },
            {
                'name': 'Child B',
                'value': 56,
                'children': [
                    {'name': 'Child B1', 'value': 39},
                    {'name': 'Child B2', 'value': 61},
                    {'name': 'Child B3', 'value': 71},
                ],
            },
            {
                'name': 'Child C',
                'value': 100,
                'children': [
                    {'name': 'Child C1', 'value': 19},
                    {'name': 'Child C2', 'value': 66},
                    {'name': 'Child C3', 'value': 47},
                ],
            },
        ],
    }]
    s.plt.treemap(
        data=data_,
        menu_path=menu_path,
        row=1, column=1,
    )

    s.plt.treemap(
        data=data_,
        menu_path=menu_path,
        order=1, rows_size=2, cols_size=12,
    )

    if delete_paths:
        s.plt.delete(
            menu_path=menu_path,
            component_type='treemap',
            row=1, column=1,
        )
        s.plt.delete(
            menu_path=menu_path,
            component_type='treemap',
            order=1
        )
        s.plt.delete_path(menu_path)


def test_radar():
    print('test_radar')
    menu_path: str = 'test/radar-test'
    data_ = [
        {'name': 'Matcha Latte', 'value1': 78, 'value2': 6, 'value3': 85},
        {'name': 'Milk Tea', 'value1': 17, 'value2': 10, 'value3': 63},
        {'name': 'Cheese Cocoa', 'value1': 18, 'value2': 15, 'value3': 65},
        {'name': 'Walnut Brownie', 'value1': 9, 'value2': 71, 'value3': 16},
    ]
    s.plt.radar(
        data=data_,
        x='name', y=['value1', 'value2', 'value3'],
        menu_path=menu_path,
        row=1, column=1,
    )

    s.plt.radar(
        data=data_,
        x='name', y=['value1', 'value2', 'value3'],
        menu_path=menu_path,
        order=1, rows_size=2, cols_size=12,
    )

    if delete_paths:
        s.plt.delete(
            menu_path=menu_path,
            component_type='radar',
            row=1, column=1,
        )
        s.plt.delete(
            menu_path=menu_path,
            component_type='radar',
            order=1
        )
        s.plt.delete_path(menu_path)


def test_indicator():
    print('test_indicator')
    menu_path: str = 'test/indicator-test'
    data_ = [
        {
            "footer": "",
            "header": "Estado",
            "val": "Abierto",
            "alignment": "center",
        },
        {
            "footer": "",
            "header": "Price ($)",
            "val": "455",
            "col": "success",
        },
        {
            "footer": "this is a description",
            "header": "Volumen",
            "val": "41153"
        },
        {
            "footer": "",
            "header": "Cambio €/$",
            "val": "1.1946",
        },
    ]
    order = s.plt.indicator(
        data=data_,
        menu_path=menu_path,
        order=0,
        value='val',
        header='header',
        footer='footer',
        align='alignment',
        color='col'
    )
    order = s.plt.indicator(
        data=data_+data_[2:],
        menu_path=menu_path,
        order=order,
        value='val',
        header='header',
        footer='footer',
        align='alignment',
        color='col'
    )
    data_ = [{
        "color": "success",
        "variant": "contained",
        "description": "This indicator has a Link",
        "targetPath": "/indicators/indicator/1",
        "title": "Target Indicator",
        "align": "left",
        "value": "500€",
    }, {
        "color": "warning",
        "backgroundImage": "https://images.unsplash.com/photo-1535957998253-26ae1ef29506?ixlib=rb-1.2.1&ixid=MnwxMjA3fDB8MHxwaG90by1wYWdlfHx8fGVufDB8fHx8&auto=format&fit=crop&w=736&q=80",
        "variant": "outlined",
        "description": "This has a background",
        "title": "Super cool indicator",
        "align": "left",
        "value": "Value",
    }, {
        "color": "error",
        "variant": "outlined",
        "description": "This hasn't got any icons",
        "title": "Error indicator",
        "align": "left",
        "value": "Value",
        "icon": "Line/download",
    }, {
        "color": "caution",
        "variant": "contained",
        "description": "Aligned to right and full of icons",
        "title": "Multiple cases",
        "align": "right",
        "value": "Value",
        "icon": "Line/download",
        "bigIcon": "Line/calendar",
    }
    ]
    s.plt.indicator(
        data=data_,
        menu_path=menu_path,
        order=order, rows_size=1, cols_size=12,
        value='value',
        header='title',
        footer='description',
        align='align',
        color='color',
        variant='variant',
        target_path='targetPath',
        icon='icon',
        big_icon='bigIcon',
        background_image='backgroundImage',
    )

    order = s.plt.indicator(
        data=data_+data_,
        menu_path=menu_path+'-vertical',
        order=0, rows_size=1, cols_size=6,
        value='value',
        header='title',
        footer='description',
        align='align',
        color='color',
        variant='variant',
        target_path='targetPath',
        icon='icon',
        big_icon='bigIcon',
        background_image='backgroundImage',
        vertical="Title of the indicators"
    )
    order = s.plt.indicator(
        data=data_,
        menu_path=menu_path + '-vertical',
        order=order, rows_size=2, cols_size=4,
        value='value',
        header='title',
        footer='description',
        align='align',
        color='color',
        variant='variant',
        target_path='targetPath',
        icon='icon',
        big_icon='bigIcon',
        background_image='backgroundImage',
        vertical=True
    )
    order = s.plt.indicator(
        data=data_[0],
        menu_path=menu_path + '-vertical',
        order=order, rows_size=8, cols_size=2,
        value='value',
        header='title',
        footer='description',
        align='align',
        color='color',
        variant='variant',
        target_path='targetPath',
        vertical="Title of the indicator"
    )
    s.plt.indicator(
        data=data_[0],
        menu_path=menu_path + '-vertical',
        order=order, rows_size=8, cols_size=12,
        value='value',
        header='title',
        footer='description',
        align='align',
        color='color',
        variant='variant',
        target_path='targetPath',
        vertical=True
    )
    if delete_paths:
        s.plt.delete_path(menu_path)
        s.plt.delete_path(menu_path+'-vertical')


def test_indicator_one_dict():
    print('test_indicator_one_dict')
    menu_path: str = 'test/indicator-test-one-dict'
    data_ = {
            "description": "",
            "title": "Estado",
            "value": "Abierto",
            "align": "center",
            "color": "warning"
        }

    order = s.plt.indicator(
        data=data_,
        menu_path=menu_path,
        order=0,
        value='value',
        header='title',
        footer='description',
        align='align',
        color='color'
    )

    s.plt.indicator(
        data=data_,
        menu_path=menu_path,
        order=order, rows_size=2, cols_size=12,
        value='value',
        header='title',
        footer='description',
        align='align',
        color='color'
    )

    if delete_paths:
        s.plt.delete_path(menu_path)


def test_alert_indicator():
    print('test_alert_indicator')
    menu_path: str = 'test/indicator-path-test'
    data_ = [
        {
            "description": "",
            "title": "Estado",
            "value": "Abierto",
            "color": "warning-background",
            "targetPath": "/whispers-test/test",
        },
        {
            "description": "",
            "title": "Metodo",
            "value": "Entrada",
            "color": "error-background",
            "targetPath": "/whispers-test/test",
        },
    ]
    order = s.plt.alert_indicator(
        data=data_,
        menu_path=menu_path,
        order=0,
        value='value',
        header='title',
        footer='description',
        color='color',
        target_path='targetPath',
    )

    s.plt.alert_indicator(
        data=data_,
        menu_path=menu_path,
        order=order, rows_size=1, cols_size=12,
        value='value',
        header='title',
        footer='description',
        color='color',
        target_path='targetPath',
    )

    if delete_paths:
        s.plt.delete_path(menu_path)


def test_predictive_line():
    print('test_predictive_line')
    menu_path: str = 'test/predictive-line-test'
    s.plt.predictive_line(
        data=data,
        x='date', y=['x', 'y'],
        min_value_mark=dt.date(2021, 1, 4).isoformat(),
        max_value_mark=dt.date(2021, 1, 5).isoformat(),
        menu_path='test/predictive-line-test',
        row=1, column=1,
    )

    s.plt.predictive_line(
        data=data,
        x='date', y=['x', 'y'],
        min_value_mark=dt.date(2021, 1, 4).isoformat(),
        max_value_mark=dt.date(2021, 1, 5).isoformat(),
        menu_path=menu_path,
        order=1, rows_size=2, cols_size=12,
    )

    if delete_paths:
        s.plt.delete(
            menu_path=menu_path,
            component_type='predictive_line',
            row=1, column=1,
        )
        s.plt.delete(
            menu_path=menu_path,
            component_type='predictive_line',
            order=1
        )
        s.plt.delete_path(menu_path)


def test_themeriver():
    print('test_themeriver')
    data_ = [
        {
            "date": "2021/11/08",
            "value": "10",
            "name": "First"
        },
        {
            "date": "2021/11/09",
            "value": "15",
            "name": "First"
        },
        {
            "date": "2021/11/10",
            "value": "35",
            "name": "First"
        },
        {
            "date": "2021/11/11",
            "value": "38",
            "name": "First"
        },
        {
            "date": "2021/11/12",
            "value": "22",
            "name": "First"
        },
        {
            "date": "2021/11/08",
            "value": "35",
            "name": "Second"
        },
        {
            "date": "2021/11/09",
            "value": "36",
            "name": "Second"
        },
        {
            "date": "2021/11/10",
            "value": "37",
            "name": "Second"
        },
        {
            "date": "2021/11/11",
            "value": "22",
            "name": "Second"
        },
        {
            "date": "2021/11/12",
            "value": "24",
            "name": "Second"
        },
        {
            "date": "2021/11/08",
            "value": "21",
            "name": "Third"
        },
        {
            "date": "2021/11/09",
            "value": "25",
            "name": "Third"
        },
        {
            "date": "2021/11/10",
            "value": "27",
            "name": "Third"
        },
        {
            "date": "2021/11/11",
            "value": "23",
            "name": "Third"
        },
        {
            "date": "2021/11/12",
            "value": "24",
            "name": "Third"
        }
    ]
    s.plt.themeriver(
        data=data_,
        x='date', y='value', name='name',
        menu_path='test/themeriver-test',
        row=1, column=1,
    )

    s.plt.delete(
        menu_path='test/themeriver-test',
        component_type='themeriver',
        row=1, column=1,
    )


def test_sankey():
    print('test_sankey')
    menu_path: str = 'test/sankey-test'
    data_ = [
        {
            "source": "a",
            "target": "a1",
            "value": 5
        },
        {
            "source": "a",
            "target": "a2",
            "value": 3
        },
        {
            "source": "a",
            "target": "b1",
            "value": 8
        },
        {
            "source": "b",
            "target": "b1",
            "value": 6
        },
        {
            "source": "b1",
            "target": "a1",
            "value": 1
        },
        {
            "source": "b1",
            "target": "c",
            "value": 2
        }
    ]
    s.plt.sankey(
        data=data_,
        source='source', target='target', value='value',
        menu_path=menu_path,
        row=1, column=1,
    )

    s.plt.sankey(
        data=data_,
        source='source', target='target', value='value',
        menu_path=menu_path,
        order=1, rows_size=2, cols_size=12,
    )

    if delete_paths:
        s.plt.delete(
            menu_path=menu_path,
            component_type='sankey',
            row=1, column=1,
        )
        s.plt.delete(
            menu_path=menu_path,
            component_type='sankey',
            order=1
        )
        s.plt.delete_path(menu_path)


def test_pie():
    print('test_pie')
    menu_path: str = 'test/pie-test'
    data_ = [
        {'name': 'Matcha Latte', 'value': 78},
        {'name': 'Milk Tea', 'value': 17},
        {'name': 'Cheese Cocoa', 'value': 18},
        {'name': 'Walnut Brownie', 'value': 9},
    ]

    s.plt.pie(
        data=data_,
        x='name', y='value',
        menu_path=menu_path,
        row=1, column=1,
    )

    s.plt.pie(
        data=data_,
        x='name', y='value',
        menu_path=menu_path,
        order=1, rows_size=2, cols_size=12,
    )

    if delete_paths:
        s.plt.delete(
            menu_path=menu_path,
            component_type='pie',
            row=1, column=1,
        )
        s.plt.delete(
            menu_path=menu_path,
            component_type='pie',
            order=1
        )
        s.plt.delete_path(menu_path)


def test_iframe():
    print('test_iframe')
    menu_path: str = 'test/iframe-test'
    url = 'https://www.marca.com/'
    s.plt.iframe(
        url=url,
        menu_path=menu_path,
        row=1, column=1, order=0,
    )

    s.plt.iframe(
        url=url,
        menu_path=menu_path,
        order=1, rows_size=2, cols_size=12,
    )

    if delete_paths:
        s.plt.delete(
            menu_path=menu_path,
            component_type='iframe',
            row=1, column=1,
        )
        s.plt.delete(
            menu_path=menu_path,
            component_type='iframe',
            order=1
        )
        s.plt.delete_path(menu_path)


def test_html():
    print('test_html')
    menu_path: str = 'test/html-test'
    html = (
        "<p style='background-color: #daf4f0';>"
        "Comparing the results of predictions that happened previous "
        "periods vs reality, so that you can measure the accuracy of our predictor"
        "</p>"
    )
    s.plt.html(
        html=html,
        menu_path=menu_path,
        row=1, column=1,
    )

    s.plt.html(
        html=html,
        menu_path=menu_path,
        order=1, rows_size=2, cols_size=12,
    )

    if delete_paths:
        s.plt.delete(
            menu_path=menu_path,
            component_type='html',
            row=1, column=1,
        )
        s.plt.delete(
            menu_path=menu_path,
            component_type='html',
            order=1
        )
        s.plt.delete_path(menu_path)


def test_bentobox():
    print('test_bentobox')
    menu_path: str = 'test/bentobox-test'

    bentobox_id: Dict = {'bentoboxId': 'test20220101'}
    bentobox_data: Dict = {
        'bentoboxOrder': 0,
        'bentoboxSizeColumns': 8,
        'bentoboxSizeRows': 20,
    }
    bentobox_data.update(bentobox_id)

    data_ = [
        {
            "description": "",
            "title": "Estado",
            "value": "Abierto",
        },
    ]
    s.plt.indicator(
        data=data_,
        menu_path=menu_path,
        order=0, rows_size=8, cols_size=12,
        value='value',
        header='title',
        footer='description',
        bentobox_data=bentobox_data,
    )

    s.plt.indicator(
        data=data_,
        menu_path=menu_path,
        order=1, rows_size=8, cols_size=12,
        value='value',
        header='title',
        footer='description',
        bentobox_data=bentobox_id,
    )

    data = [
        {'date': dt.date(2021, 1, 1), 'x': 5, 'y': 5},
        {'date': dt.date(2021, 1, 2), 'x': 6, 'y': 5},
        {'date': dt.date(2021, 1, 3), 'x': 4, 'y': 5},
        {'date': dt.date(2021, 1, 4), 'x': 7, 'y': 5},
        {'date': dt.date(2021, 1, 5), 'x': 3, 'y': 5},
    ]
    s.plt.bar(
        data=data,
        x='date', y=['x', 'y'],
        menu_path=menu_path,
        order=2, rows_size=14, cols_size=24,
        bentobox_data=bentobox_id,
    )


def test_cohorts():
    print('test_cohorts')
    # s.plt.cohort()
    raise NotImplementedError


def test_free_echarts():
    # https://echarts.apache.org/examples/en/editor.html?c=area-time-axis
    raw_options = """
        {title: {
            text: 'Stacked Area Chart'
          },
          tooltip: {
            trigger: 'axis',
            axisPointer: {
              type: 'cross',
              label: {
                backgroundColor: '#6a7985'
              }
            }
          },
          legend: {
            data: ['Email', 'Union Ads', 'Video Ads', 'Direct']
          },
          toolbox: {
            feature: {
              saveAsImage: {}
            }
          },
          grid: {
            left: '3%',
            right: '4%',
            bottom: '3%',
            containLabel: true
          },
          xAxis: [
            {
              type: 'category',
              boundaryGap: false,
              data: ['Mon', 'Tue', 'Wed', 'Thu', 'Fri', 'Sat', 'Sun']
            }
          ],
          yAxis: [
            {
              type: 'value'
            }
          ],
          series: [
            {
              name: 'Email',
              type: 'line',
              stack: 'Total',
              areaStyle: {},
              emphasis: {
                focus: 'series'
              },
              data: [120, 132, 101, 134, 90, 230, 210]
            },
            {
              name: 'Union Ads',
              type: 'line',
              stack: 'Total',
              areaStyle: {},
              emphasis: {
                focus: 'series'
              },
              data: [220, 182, 191, 234, 290, 330, 310]
            },
            {
              name: 'Video Ads',
              type: 'line',
              stack: 'Total',
              areaStyle: {},
              emphasis: {
                focus: 'series'
              },
              data: [150, 232, 201, 154, 190, 330, 410]
            },
            {
              name: 'Direct',
              type: 'line',
              stack: 'Total',
              areaStyle: {},
              emphasis: {
                focus: 'series'
              },
              data: [320, 332, 301, 334, 390, 330, 320]
            },
          ]
        }
    """
    s.plt.free_echarts(
        raw_options=raw_options,
        menu_path='test/raw-free-echarts',
        order=0, rows_size=2, cols_size=12,
    )
    # https://echarts.apache.org/examples/en/editor.html?c=line-marker
    raw_options = """
    {
      title: {
        text: 'Temperature Change in the Coming Week'
      },
      tooltip: {
        trigger: 'axis'
      },
      legend: {},
      toolbox: {
        show: true,
        feature: {
          dataZoom: {
            yAxisIndex: 'none'
          },
          dataView: { readOnly: false },
          magicType: { type: ['line', 'bar'] },
          restore: {},
          saveAsImage: {}
        }
      },
      xAxis: {
        type: 'category',
        boundaryGap: false,
        data: ['Mon', 'Tue', 'Wed', 'Thu', 'Fri', 'Sat', 'Sun']
      },
      yAxis: {
        type: 'value',
        axisLabel: {
          formatter: '{value} °C'
        }
      },
      series: [
        {
          name: 'Highest',
          type: 'line',
          data: [10, 11, 13, 11, 12, 12, 9],
          markPoint: {
            data: [
              { type: 'max', name: 'Max' },
              { type: 'min', name: 'Min' }
            ]
          },
          markLine: {
            data: [{ type: 'average', name: 'Avg' }]
          }
        },
        {
          name: 'Lowest',
          type: 'line',
          data: [1, -2, 2, 5, 3, 2, 0],
          markPoint: {
            data: [{ name: '周最低', value: -2, xAxis: 1, yAxis: -1.5 }]
          },
          markLine: {
            data: [
              { type: 'average', name: 'Avg' },
              [
                {
                  symbol: 'none',
                  x: '90%',
                  yAxis: 'max'
                },
                {
                  symbol: 'circle',
                  label: {
                    position: 'start',
                    formatter: 'Max'
                  },
                  type: 'max',
                  name: '最高点'
                }
              ]
            ]
          }
        }
      ]
    };
    """
    s.plt.free_echarts(
        raw_options=raw_options,
        menu_path='test/raw-free-echarts',
        order=1, rows_size=2, cols_size=12,
    )
    # https://echarts.apache.org/examples/en/editor.html?c=line-style
    raw_options = """
        {
      xAxis: {
        type: 'category',
        data: ['Mon', 'Tue', 'Wed', 'Thu', 'Fri', 'Sat', 'Sun']
      },
      yAxis: {
        type: 'value'
      },
      series: [
        {
          data: [120, 200, 150, 80, 70, 110, 130],
          type: 'line',
          symbol: 'triangle',
          symbolSize: 20,
          lineStyle: {
            color: '#5470C6',
            width: 4,
            type: 'dashed'
          },
          itemStyle: {
            borderWidth: 3,
            borderColor: '#EE6666',
            color: 'yellow'
          }
        }
      ]
    };
    """
    s.plt.free_echarts(
        raw_options=raw_options,
        menu_path='test/raw-free-echarts',
        order=2, rows_size=2, cols_size=12,
    )
    # https://echarts.apache.org/examples/en/editor.html?c=bar-y-category-stack
    raw_options = """
    {
      tooltip: {
        trigger: 'axis',
        axisPointer: {
          type: 'shadow'
        }
      },
      legend: {},
      grid: {
        left: '3%',
        right: '4%',
        bottom: '3%',
        containLabel: true
      },
      xAxis: {
        type: 'value'
      },
      yAxis: {
        type: 'category',
        data: ['Mon', 'Tue', 'Wed', 'Thu', 'Fri', 'Sat', 'Sun']
      },
      series: [
        {
          name: 'Direct',
          type: 'bar',
          stack: 'total',
          label: {
            show: true
          },
          emphasis: {
            focus: 'series'
          },
          data: [320, 302, 301, 334, 390, 330, 320]
        },
        {
          name: 'Mail Ad',
          type: 'bar',
          stack: 'total',
          label: {
            show: true
          },
          emphasis: {
            focus: 'series'
          },
          data: [120, 132, 101, 134, 90, 230, 210]
        },
        {
          name: 'Affiliate Ad',
          type: 'bar',
          stack: 'total',
          label: {
            show: true
          },
          emphasis: {
            focus: 'series'
          },
          data: [220, 182, 191, 234, 290, 330, 310]
        },
        {
          name: 'Video Ad',
          type: 'bar',
          stack: 'total',
          label: {
            show: true
          },
          emphasis: {
            focus: 'series'
          },
          data: [150, 212, 201, 154, 190, 330, 410]
        },
      ]
    };
    """
    s.plt.free_echarts(
        raw_options=raw_options,
        menu_path='test/raw-free-echarts',
        order=3, rows_size=2, cols_size=12,
    )
    # https://echarts.apache.org/examples/en/editor.html?c=bar-waterfall2
    # Without functions!
    # Replace "-" by "0"
    raw_options = """
        {      title: {        text: 'Accumulated Waterfall Chart'      },      tooltip: {        trigger: 'axis',        axisPointer: {          type: 'shadow'        },      },      legend: {        data: ['Expenses', 'Income']      },      grid: {        left: '3%',        right: '4%',        bottom: '3%',        containLabel: true      },      xAxis: {        type: 'category',        data:  [1, 2, 3, 4, 5, 6, 7, 8, 9, 10, 11]      },      yAxis: {        type: 'value'      },      series: [        {          name: 'Placeholder',          type: 'bar',          stack: 'Total',          itemStyle: {            borderColor: 'transparent',            color: 'transparent'          },          emphasis: {            itemStyle: {              borderColor: 'transparent',              color: 'transparent'            }          },          data: [0, 900, 1245, 1530, 1376, 1376, 1511, 1689, 1856, 1495, 1292]        },        {          name: 'Income',          type: 'bar',          stack: 'Total',          label: {            show: true,            position: 'top'          },          data: [900, 345, 393, 0, 0, 135, 178, 286, 0, 0, 0]        },        {          name: 'Expenses',          type: 'bar',          stack: 'Total',          label: {            show: true,            position: 'bottom'          },          data: [0, 0, 0, 108, 154, 0, 0, 0, 119, 361, 203]        }      ]    };
    """
    s.plt.free_echarts(
        raw_options=raw_options,
        menu_path='test/raw-free-echarts',
        order=4, rows_size=2, cols_size=12,
    )
    # https://echarts.apache.org/examples/en/editor.html?c=pie-roseType-simple
    raw_options = """
    {
      legend: {
        top: 'bottom'
      },
      toolbox: {    
        show: true,
        feature: {
          mark: { show: true },
          dataView: { show: true, readOnly: false },
          restore: { show: true },
          saveAsImage: { show: true }
        }
      },
      series: [
        {
          name: 'Nightingale Chart',
          type: 'pie',
          radius: [50, 250],
          center: ['50%', '50%'],
          roseType: 'area',
          itemStyle: {
            borderRadius: 8
          },
          data: [
            { value: 40, name: 'rose 1' },
            { value: 38, name: 'rose 2' },
            { value: 32, name: 'rose 3' },
            { value: 30, name: 'rose 4' },
            { value: 28, name: 'rose 5' },
            { value: 26, name: 'rose 6' },
            { value: 22, name: 'rose 7' },
            { value: 18, name: 'rose 8' }
          ]
        }
      ]
    };
    """
    s.plt.free_echarts(
        raw_options=raw_options,
        menu_path='test/raw-free-echarts',
        order=5, rows_size=2, cols_size=12,
    )
    # https://echarts.apache.org/examples/en/editor.html?c=pie-borderRadius
    raw_options = """
    {
      tooltip: {
        trigger: 'item'
      },
      legend: {
        top: '5%',
        left: 'center'
      },
      series: [
        {
          name: 'Access From',
          type: 'pie',
          radius: ['40%', '70%'],
          avoidLabelOverlap: false,
          itemStyle: {
            borderRadius: 10,
            borderColor: '#fff',
            borderWidth: 2
          },
          label: {
            show: false,
            position: 'center'
          },
          emphasis: {
            label: {
              show: true,
              fontSize: '40',
              fontWeight: 'bold'
            }
          },
          labelLine: {
            show: false
          },
          data: [
            { value: 1048, name: 'Search Engine' },
            { value: 735, name: 'Direct' },
            { value: 580, name: 'Email' },
            { value: 484, name: 'Union Ads' },
            { value: 300, name: 'Video Ads' }
          ]
        }
      ]
    };
    """
    s.plt.free_echarts(
        raw_options=raw_options,
        menu_path='test/raw-free-echarts',
        order=6, rows_size=4, cols_size=8,
    )
    # https://echarts.apache.org/examples/en/editor.html?c=radar
    raw_options = """
    {
      title: {
        text: 'Basic Radar Chart'
      },
      legend: {
        data: ['Allocated Budget', 'Actual Spending']
      },
      radar: {
        indicator: [
          { name: 'Sales', max: 6500 },
          { name: 'Administration', max: 16000 },
          { name: 'Information Technology', max: 30000 },
          { name: 'Customer Support', max: 38000 },
          { name: 'Development', max: 52000 },
          { name: 'Marketing', max: 25000 }
        ]
      },
      series: [
        {
          name: 'Budget vs spending',
          type: 'radar',
          data: [
            {
              value: [4200, 3000, 20000, 35000, 50000, 18000],
              name: 'Allocated Budget'
            },
            {
              value: [5000, 14000, 28000, 26000, 42000, 21000],
              name: 'Actual Spending'
            }
          ]
        }
      ]
    };
    """
    s.plt.free_echarts(
        raw_options=raw_options,
        menu_path='test/raw-free-echarts',
        order=7, rows_size=3, cols_size=8,
    )
    # https://echarts.apache.org/examples/en/editor.html?c=gauge-speed
    raw_options = """{
      series: [
        {
          type: 'gauge',
          progress: {
            show: true,
            width: 18
          },
          axisLine: {
            lineStyle: {
              width: 18
            }
          },
          axisTick: {
            show: false
          },
          splitLine: {
            length: 15,
            lineStyle: {
              width: 2,
              color: '#999'
            }
          },
          axisLabel: {
            distance: 25,
            color: '#999',
            fontSize: 20
          },
          anchor: {
            show: true,
            showAbove: true,
            size: 25,
            itemStyle: {
              borderWidth: 10
            }
          },
          title: {
            show: false
          },
          detail: {
            valueAnimation: true,
            fontSize: 80,
            offsetCenter: [0, '70%']
          },
          data: [
            {
              value: 70
            }
          ]
        }
      ]
    };
    """
    s.plt.free_echarts(
        raw_options=raw_options,
        menu_path='test/raw-free-echarts',
        order=8, rows_size=3, cols_size=8,
    )
    # TODO pendings
    #  https://echarts.apache.org/examples/en/editor.html?c=sunburst-visualMap
    #  https://echarts.apache.org/examples/en/editor.html?c=data-transform-aggregate
    #  https://echarts.apache.org/examples/en/editor.html?c=custom-ohlc
    #  https://echarts.apache.org/examples/en/editor.html?c=scatter-clustering

    print('Raw free echarts finished')

    data = [
        {'product': 'Matcha Latte', '2015': 43.3, '2016': 85.8, '2017': 93.7},
        {'product': 'Milk Tea', '2015': 83.1, '2016': 73.4, '2017': 55.1},
        {'product': 'Cheese Cocoa', '2015': 86.4, '2016': 65.2, '2017': 82.5},
        {'product': 'Walnut Brownie', '2015': 72.4, '2016': 53.9, '2017': 39.1}
    ]
    options = {
        'legend': {},
        'tooltip': {},
        'xAxis': {'type': 'category'},
        'yAxis': {},
        'series': [{'type': 'bar'}, {'type': 'bar'}, {'type': 'bar'}]
    }
    s.plt.free_echarts(
        data=data,
        options=options,
        menu_path='test/free-echarts',
        order=0, rows_size=2, cols_size=12,
    )

    # https://echarts.apache.org/examples/en/editor.html?c=area-stack
    data = [
        {'Mon': 120, 'Tue': 132, 'Wed': 101, 'Thu': 134},  # , 'Fri': 90, 'Sat': 230, 'Sun': 210},
        {'Mon': 220, 'Tue': 182, 'Wed': 191, 'Thu': 234},  # , 'Fri': 290, 'Sat': 330, 'Sun': 310},
        {'Mon': 150, 'Tue': 232, 'Wed': 201, 'Thu': 154},  # , 'Fri': 190, 'Sat': 330, 'Sun': 410},
        {'Mon': 820, 'Tue': 932, 'Wed': 901, 'Thu': 934},  # , 'Fri': 1290, 'Sat': 1330, 'Sun': 1320}
    ]
    data = [
            {'Weekday': 'Mon', 'Email': 120, 'Union Ads': 132, 'Video Ads': 101, 'Search Engine': 134},
            {'Weekday': 'Tue', 'Email': 220, 'Union Ads': 182, 'Video Ads': 191, 'Search Engine': 234},
            {'Weekday': 'Wed', 'Email': 150, 'Union Ads': 232, 'Video Ads': 201, 'Search Engine': 154},
            {'Weekday': 'Thu', 'Email': 820, 'Union Ads': 932, 'Video Ads': 901, 'Search Engine': 934},
            {'Weekday': 'Fri', 'Email': 120, 'Union Ads': 132, 'Video Ads': 101, 'Search Engine': 134},
            {'Weekday': 'Sat', 'Email': 220, 'Union Ads': 182, 'Video Ads': 191, 'Search Engine': 234},
            {'Weekday': 'Sun', 'Email': 150, 'Union Ads': 232, 'Video Ads': 201, 'Search Engine': 154},
    ]
    options = {
        'title': {'text': 'Stacked Area Chart'},
        'tooltip': {
            'trigger': 'axis',
            'axisPointer': {
                'type': 'cross',
                'label': {'backgroundColor': '#6a7985'}
            }
        },
        'legend': {
            'data': ['Email', 'Union Ads', 'Video Ads', 'Search Engine']
        },
        'toolbox': {
            'feature': {
                'saveAsImage': {}
            }
        },
        'grid': {
            'left': '3%',
            'right': '4%',
            'bottom': '3%',
            'containLabel': True
        },
        'xAxis': [{
          'type': 'category',
          'boundaryGap': False,
        }],
        'yAxis': [{'type': 'value'}],
        'series': [{
            'name': 'Email',
            'type': 'line',
            'stack': 'Total',
            'areaStyle': {},
            'emphasis': {'focus': 'series'},
        }, {
            'name': 'Union Ads',
            'type': 'line',
            'stack': 'Total',
            'areaStyle': {},
            'emphasis': {'focus': 'series'},
        }, {
            'name': 'Video Ads',
            'type': 'line',
            'stack': 'Total',
            'areaStyle': {},
            'emphasis': {'focus': 'series'},
        }, {
            'name': 'Search Engine',
            'type': 'line',
            'stack': 'Total',
            'label': {
                'show': True,
                'position': 'top'
            },
            'areaStyle': {},
            'emphasis': {'focus': 'series'},
        }]
    }
    for i in range(len(data)):
        data[i]['sort_values'] = i
    s.plt.free_echarts(
        data=data,
        options=options,
        menu_path='test/free-echarts',
        order=1, rows_size=2, cols_size=12,
        sort={
            'field': 'sort_values',
            'direction': 'asc',
        }
    )

    # https://echarts.apache.org/examples/en/editor.html?c=bar-waterfall
    data = [
        ['Total', 'Rent', 'Utilities', 'Transportation', 'Meals', 'Other'],
        [0, 1700, 1400, 1200, 300, 0],
        [2900, 1200, 300, 200, 900, 300],
    ]
    data = [
        {'Type': 'Total', 'Placeholder': 0, 'Life Cost': 2900},
        {'Type': 'Rent', 'Placeholder': 1700, 'Life Cost': 1200},
        {'Type': 'Utilities', 'Placeholder': 1400, 'Life Cost': 300},
        {'Type': 'Transportation', 'Placeholder': 1200, 'Life Cost': 200},
        {'Type': 'Meals', 'Placeholder': 300, 'Life Cost': 900},
        {'Type': 'Other', 'Placeholder': 0, 'Life Cost': 300},
    ]
    options = {
        'title': {
            'text': 'Waterfall Chart',
            'subtext': 'Living Expenses in Shenzhen'
        },
        'tooltip': {
            'trigger': 'axis',
            'axisPointer': {
                'type': 'shadow'
            },
        },
        'grid': {
            'left': '3%',
            'right': '4%',
            'bottom': '3%',
            'containLabel': True
        },
        'xAxis': {
            'type': 'category',
            'splitLine': {'show': False},
        },
        'yAxis': {'type': 'value'},
        'series': [
            {
                'name': 'Placeholder',
                'type': 'bar',
                'stack': 'Total',
                'itemStyle': {
                    'borderColor': 'transparent',
                    'color': 'transparent'
                },
                'emphasis': {
                    'itemStyle': {
                        'borderColor': 'transparent',
                        'color': 'transparent'
                    }
                },
            },
            {
                'name': 'Life Cost',
                'type': 'bar',
                'stack': 'Total',
                'label': {
                    'show': True,
                    'position': 'inside'
                },
            }
        ]
    }
    for i in range(len(data)):
        data[i]['sort_values'] = i
    s.plt.free_echarts(
        data=data,
        options=options,
        menu_path='test/free-echarts',
        order=2, rows_size=2, cols_size=6,
        sort={
            'field': 'sort_values',
            'direction': 'desc',
        }
    )

    # https://echarts.apache.org/examples/en/editor.html?c=bar-polar-stack-radial
    data = [
        ['Mon', 'Tue', 'Wed', 'Thu', 'Fri', 'Sat', 'Sun'],
        [1, 2, 3, 4, 3, 5, 1],
        [2, 4, 6, 1, 3, 2, 1],
        [1, 2, 3, 4, 1, 2, 5],
    ]
    data = [
        {'Mon': 1, 'Tue': 2, 'Wed': 3, 'Thu': 4},
        {'Mon': 2, 'Tue': 4, 'Wed': 6, 'Thu': 1},
        {'Mon': 1, 'Tue': 2, 'Wed': 3, 'Thu': 4},
    ]
    data = [
        {'Weekday': 'Mon', 'A': 1, 'B': 2, 'C': 1},
        {'Weekday': 'Tue', 'A': 2, 'B': 4, 'C': 2},
        {'Weekday': 'Wed', 'A': 3, 'B': 6, 'C': 3},
        {'Weekday': 'Thu', 'A': 4, 'B': 1, 'C': 4},
        {'Weekday': 'Fri', 'A': 4, 'B': 1, 'C': 4},
        {'Weekday': 'Sat', 'A': 4, 'B': 1, 'C': 4},
        {'Weekday': 'Sun', 'A': 4, 'B': 1, 'C': 4},
    ]
    options = {
        'angleAxis': {'type': 'category'},
        'radiusAxis': {},
        'polar': {},
        'series': [
            {
                'type': 'bar',
                'coordinateSystem': 'polar',
                'name': 'A',
                'stack': 'a',
                'emphasis': {'focus': 'series'}
            },
            {
                'type': 'bar',
                'coordinateSystem': 'polar',
                'name': 'B',
                'stack': 'a',
                'emphasis': {'focus': 'series'}
            },
            {
                'type': 'bar',
                'coordinateSystem': 'polar',
                'name': 'C',
                'stack': 'a',
                'emphasis': {'focus': 'series'}
            }
        ],
        'legend': {
            'show': True,
            'data': ['A', 'B', 'C']
        }
    }
    for i in range(len(data)):
        data[i]['sort_values'] = i
    s.plt.free_echarts(
        data=data,
        options=options,
        menu_path='test/free-echarts',
        order=3, rows_size=2, cols_size=6,
        sort={
            'field': 'sort_values',
            'direction': 'asc',
        }
    )

    # https://echarts.apache.org/examples/en/editor.html?c=pie-borderRadius
    data = [
        {'value': 1048, 'name': 'Search Engine'},
        {'value': 735, 'name': 'Direct'},
        {'value': 580, 'name': 'Email'},
        {'value': 484, 'name': 'Union Ads'},
        {'value': 300, 'name': 'Video Ads'}
    ]
    options = {
        'tooltip': {'trigger': 'item'},
        'legend': {
            'top': '5%',
            'left': 'center'
        },
        'series': [
            {
                'name': 'Access From',
                'type': 'pie',
                'radius': ['40%', '70%'],
                'avoidLabelOverlap': False,
                'itemStyle': {
                    'borderRadius': 10,
                    'borderColor': '#fff',
                    'borderWidth': 2
                },
                'label': {
                    'show': False,
                    'position': 'center'
                },
                'emphasis': {
                    'label': {
                        'show': True,
                        'fontSize': '40',
                        'fontWeight': 'bold'
                    }
                },
                'labelLine': {'show': False},
            }]
        }
    s.plt.free_echarts(
        data=data,
        options=options,
        menu_path='test/free-echarts',
        order=4, rows_size=2, cols_size=6,
    )

    data = [
        {'product': 'Matcha Latte', '2015': 43.3, '2016': 85.8},
        {'product': 'Milk Tea', '2015': 83.1, '2016': 73.4},
        {'product': 'Cheese Cocoa', '2015': 86.4, '2016': 65.2},
        {'product': 'Walnut Brownie', '2015': 72.4, '2016': 53.9},
        {'product': 'Cold brew', '2015': 43.3, '2016': 85.8},
        {'product': 'Espresso', '2015': 83.1, '2016': 73.4},
        {'product': 'Kombucola', '2015': 86.4, '2016': 65.2},
    ]
    options = {
        'legend': {},
        'tooltip': {},
        'xAxis': {'type': 'category'},
        'yAxis': {},
        'series': [{'type': 'bar'}, {'type': 'line'}]
    }
    s.plt.free_echarts(
        data=data,
        options=options,
        menu_path='test/free-echarts',
        order=5, rows_size=2, cols_size=6,
    )

    # TODO it is not showing the normal & outliers simultaneously
    # https://echarts.apache.org/examples/en/editor.html?c=scatter-effect
    data = [
        # shining dots
        [172.7, 105.2], [153.4, 42],
        # the rest
        [161.2, 51.6], [167.5, 59.0], [159.5, 49.2], [157.0, 63.0], [155.8, 53.6],
        [170.0, 59.0], [159.1, 47.6], [166.0, 69.8], [176.2, 66.8], [160.2, 75.2],
        [172.5, 55.2], [170.9, 54.2], [172.9, 62.5], [153.4, 42.0], [160.0, 50.0],
        [147.2, 49.8], [168.2, 49.2], [175.0, 73.2], [157.0, 47.8], [167.6, 68.8],
        [159.5, 50.6], [175.0, 82.5], [166.8, 57.2], [176.5, 87.8], [170.2, 72.8],
        [174.0, 54.5], [173.0, 59.8], [179.9, 67.3], [170.5, 67.8], [160.0, 47.0],
    ]
    data = [
        {'x': 172.7, 'y': 105.2},
        {'x': 153.4, 'y': 42.0},
        {'x': 161.2, 'y': 51.6},
        {'x': 167.5, 'y': 59.0},
        {'x': 159.5, 'y': 49.2},
        {'x': 157.0, 'y': 63.0},
        {'x': 155.8, 'y': 53.6},
        {'x': 170.0, 'y': 59.0},
        {'x': 159.1, 'y': 47.6},
        {'x': 166.0, 'y': 69.8},
        {'x': 176.2, 'y': 66.8},
        {'x': 160.2, 'y': 75.2},
        {'x': 172.5, 'y': 55.2},
        {'x': 170.9, 'y': 54.2},
        {'x': 172.9, 'y': 62.5},
        {'x': 153.4, 'y': 42.0},
        {'x': 160.0, 'y': 50.0},
        {'x': 147.2, 'y': 49.8},
        {'x': 168.2, 'y': 49.2},
        {'x': 175.0, 'y': 73.2},
        {'x': 157.0, 'y': 47.8},
        {'x': 167.6, 'y': 68.8},
        {'x': 159.5, 'y': 50.6},
        {'x': 175.0, 'y': 82.5},
        {'x': 166.8, 'y': 57.2},
        {'x': 176.5, 'y': 87.8},
        {'x': 170.2, 'y': 72.8},
        {'x': 174.0, 'y': 54.5},
        {'x': 173.0, 'y': 59.8},
        {'x': 179.9, 'y': 67.3},
        {'x': 170.5, 'y': 67.8},
        {'x': 160.0, 'y': 47.0}
    ]
    data = [
        {'x': 172.7, 'y': 105.2, 'x2': 153.4, 'y2': 42.0},
        {'x': 161.2, 'y': 51.6, 'x2': 167.5, 'y2': 59.0},
        {'x': 161.2, 'y': 51.6, 'x2': 150, 'y2': 20},
        {'x': 150, 'y': 20, 'x2': 157.0, 'y2': 63.0},
        {'x': 150, 'y': 20, 'x2': 155.8, 'y2': 53.6},
        {'x': 150, 'y': 20, 'x2': 170.0, 'y2': 59.0},
        {'x': 150, 'y': 20, 'x2': 159.1, 'y2': 47.6},
        {'x': 150, 'y': 20, 'x2': 166.0, 'y2': 69.8},
        {'x': 150, 'y': 20, 'x2': 176.2, 'y2': 66.8},
        {'x': 150, 'y': 20, 'x2': 160.2, 'y2': 75.2},
        {'x': 150, 'y': 20, 'x2': 172.5, 'y2': 55.2},
        {'x': 150, 'y': 20, 'x2': 170.9, 'y2': 54.2},
        {'x': 150, 'y': 20, 'x2': 172.9, 'y2': 62.5},
        {'x': 150, 'y': 20, 'x2': 153.4, 'y2': 42.0},
        {'x': 150, 'y': 20, 'x2': 160.0, 'y2': 50.0},
        {'x': 150, 'y': 20, 'x2': 147.2, 'y2': 49.8},
    ]
    options = {
        'xAxis': {'scale': True},
        'yAxis': {'scale': True},
        'series': [
            {'type': 'effectScatter', 'symbolSize': 20},
            {'type': 'scatter'},
        ]
    }
    s.plt.free_echarts(
        data=data,
        options=options,
        menu_path='test/free-echarts',
        order=6, rows_size=2, cols_size=7,
    )

    data = [
        {'product': 'Matcha Latte', '2015': 43.3, '2016': 85.8, '2017': 93.7},
        {'product': 'Milk Tea', '2015': 83.1, '2016': 73.4, '2017': 55.1},
        {'product': 'Cheese Cocoa', '2015': 86.4, '2016': 65.2, '2017': 82.5},
        {'product': 'Walnut Brownie', '2015': 72.4, '2016': 53.9, '2017': 39.1}
    ]
    options = {
        'legend': {},
        'tooltip': {},
        'xAxis': {'type': 'category'},
        'yAxis': {},
        'series': [{'type': 'bar'}, {'type': 'line'}, {'type': 'bar'}]
    }
    s.plt.free_echarts(
        data=data,
        options=options,
        menu_path='test/free-echarts',
        order=7, rows_size=2, cols_size=5,
    )

    print('Free echarts finished')

    # TODO no funca!!
    """
    # https://echarts.apache.org/examples/en/editor.html?c=themeRiver-basic
    data = [
        ['2015/11/08', 10, 'DQ'],
        ['2015/11/09', 15, 'DQ'],
        ['2015/11/10', 35, 'DQ'],
        ['2015/11/11', 38, 'DQ'],
        ['2015/11/12', 22, 'DQ'],
        ['2015/11/13', 16, 'DQ'],
        ['2015/11/14', 7, 'DQ'],
        ['2015/11/15', 2, 'DQ'],
        ['2015/11/16', 17, 'DQ'],
        ['2015/11/17', 33, 'DQ'],
        ['2015/11/18', 40, 'DQ'],
        ['2015/11/19', 32, 'DQ'],
        ['2015/11/20', 26, 'DQ'],
        ['2015/11/21', 35, 'DQ'],
        ['2015/11/22', 40, 'DQ'],
        ['2015/11/23', 32, 'DQ'],
        ['2015/11/24', 26, 'DQ'],
        ['2015/11/25', 22, 'DQ'],
        ['2015/11/26', 16, 'DQ'],
        ['2015/11/27', 22, 'DQ'],
        ['2015/11/28', 10, 'DQ'],
        ['2015/11/08', 35, 'TY'],
        ['2015/11/09', 36, 'TY'],
        ['2015/11/10', 37, 'TY'],
        ['2015/11/11', 22, 'TY'],
        ['2015/11/12', 24, 'TY'],
        ['2015/11/13', 26, 'TY'],
        ['2015/11/14', 34, 'TY'],
        ['2015/11/15', 21, 'TY'],
        ['2015/11/16', 18, 'TY'],
        ['2015/11/17', 45, 'TY'],
        ['2015/11/18', 32, 'TY'],
        ['2015/11/19', 35, 'TY'],
        ['2015/11/20', 30, 'TY'],
        ['2015/11/21', 28, 'TY'],
        ['2015/11/22', 27, 'TY'],
        ['2015/11/23', 26, 'TY'],
        ['2015/11/24', 15, 'TY'],
        ['2015/11/25', 30, 'TY'],
        ['2015/11/26', 35, 'TY'],
        ['2015/11/27', 42, 'TY'],
        ['2015/11/28', 42, 'TY'],
        ['2015/11/08', 21, 'SS'],
        ['2015/11/09', 25, 'SS'],
        ['2015/11/10', 27, 'SS'],
        ['2015/11/11', 23, 'SS'],
        ['2015/11/12', 24, 'SS'],
        ['2015/11/13', 21, 'SS'],
        ['2015/11/14', 35, 'SS'],
        ['2015/11/15', 39, 'SS'],
        ['2015/11/16', 40, 'SS'],
        ['2015/11/17', 36, 'SS'],
        ['2015/11/18', 33, 'SS'],
        ['2015/11/19', 43, 'SS'],
        ['2015/11/20', 40, 'SS'],
        ['2015/11/21', 34, 'SS'],
        ['2015/11/22', 28, 'SS'],
        ['2015/11/23', 26, 'SS'],
        ['2015/11/24', 37, 'SS'],
        ['2015/11/25', 41, 'SS'],
        ['2015/11/26', 46, 'SS'],
        ['2015/11/27', 47, 'SS'],
        ['2015/11/28', 41, 'SS'],
        ['2015/11/08', 10, 'QG'],
        ['2015/11/09', 15, 'QG'],
        ['2015/11/10', 35, 'QG'],
        ['2015/11/11', 38, 'QG'],
        ['2015/11/12', 22, 'QG'],
        ['2015/11/13', 16, 'QG'],
        ['2015/11/14', 7, 'QG'],
        ['2015/11/15', 2, 'QG'],
        ['2015/11/16', 17, 'QG'],
        ['2015/11/17', 33, 'QG'],
        ['2015/11/18', 40, 'QG'],
        ['2015/11/19', 32, 'QG'],
        ['2015/11/20', 26, 'QG'],
        ['2015/11/21', 35, 'QG'],
        ['2015/11/22', 40, 'QG'],
        ['2015/11/23', 32, 'QG'],
        ['2015/11/24', 26, 'QG'],
        ['2015/11/25', 22, 'QG'],
        ['2015/11/26', 16, 'QG'],
        ['2015/11/27', 22, 'QG'],
        ['2015/11/28', 10, 'QG'],
        ['2015/11/08', 10, 'SY'],
        ['2015/11/09', 15, 'SY'],
        ['2015/11/10', 35, 'SY'],
        ['2015/11/11', 38, 'SY'],
        ['2015/11/12', 22, 'SY'],
        ['2015/11/13', 16, 'SY'],
        ['2015/11/14', 7, 'SY'],
        ['2015/11/15', 2, 'SY'],
        ['2015/11/16', 17, 'SY'],
        ['2015/11/17', 33, 'SY'],
        ['2015/11/18', 40, 'SY'],
        ['2015/11/19', 32, 'SY'],
        ['2015/11/20', 26, 'SY'],
        ['2015/11/21', 35, 'SY'],
        ['2015/11/22', 4, 'SY'],
        ['2015/11/23', 32, 'SY'],
        ['2015/11/24', 26, 'SY'],
        ['2015/11/25', 22, 'SY'],
        ['2015/11/26', 16, 'SY'],
        ['2015/11/27', 22, 'SY'],
        ['2015/11/28', 10, 'SY'],
        ['2015/11/08', 10, 'DD'],
        ['2015/11/09', 15, 'DD'],
        ['2015/11/10', 35, 'DD'],
        ['2015/11/11', 38, 'DD'],
        ['2015/11/12', 22, 'DD'],
        ['2015/11/13', 16, 'DD'],
        ['2015/11/14', 7, 'DD'],
        ['2015/11/15', 2, 'DD'],
        ['2015/11/16', 17, 'DD'],
        ['2015/11/17', 33, 'DD'],
        ['2015/11/18', 4, 'DD'],
        ['2015/11/19', 32, 'DD'],
        ['2015/11/20', 26, 'DD'],
        ['2015/11/21', 35, 'DD'],
        ['2015/11/22', 40, 'DD'],
        ['2015/11/23', 32, 'DD'],
        ['2015/11/24', 26, 'DD'],
        ['2015/11/25', 22, 'DD'],
        ['2015/11/26', 16, 'DD'],
        ['2015/11/27', 22, 'DD'],
        ['2015/11/28', 10, 'DD']
    ]
    data = [
        {'date': 1, 'DQ': 15, 'TY': 36, 'SS': 25},
        {'date': 2, 'DQ': 15, 'TY': 36, 'SS': 25},
        {'date': 3, 'DQ': 15, 'TY': 36, 'SS': 25},
        {'date': 4, 'DQ': 15, 'TY': 36, 'SS': 25},
        {'date': 5, 'DQ': 15, 'TY': 36, 'SS': 25},
        {'date': 6, 'DQ': 15, 'TY': 36, 'SS': 25},
    ]
    options = {
        'tooltip': {
            'trigger': 'axis',
            'axisPointer': {
                'type': 'line',
                'lineStyle': {
                    'color': 'rgba(0,0,0,0.2)',
                    'width': 1,
                    'type': 'solid'
                }
            }
        },
        'legend': {
            'data': ['DQ', 'TY', 'SS']
        },
        'singleAxis': {
            'top': 50,
            'bottom': 50,
            'axisTick': {},
            'axisLabel': {},
            'type': 'time',
            'axisPointer': {
                'animation': True,
                'label': {'show': True}
            },
            'splitLine': {
                'show': True,
                'lineStyle': {
                    'type': 'dashed',
                    'opacity': 0.2
                }
            }
        },
        'series': [
            {
                'type': 'themeRiver',
                'emphasis': {
                    'itemStyle': {
                        'shadowBlur': 20,
                        'shadowColor': 'rgba(0, 0, 0, 0.8)'
                    }
                },
            }
        ]
    }
    s.plt.free_echarts(
        data=data,
        options=options,
        menu_path='test/free-echarts',
        order=8, rows_size=2, cols_size=6,
        sort={
            'field': 'date',
            'direction': 'asc',
        }
    )
    """


def test_input_form():
    report_dataset_properties = {
      'fields': [
        {
          'title': 'Personal information',
          'fields': [
            {
                'mapping': 'name',
                'fieldName': 'name',
                'inputType': 'text',
              },
              {
                'mapping': 'surname',
                'fieldName': 'surname',
                'inputType': 'text',
              },
            {
              'mapping': 'age',
              'fieldName': 'age',
              'inputType': 'number',
            },
            {
                'mapping': 'tel',
                'fieldName': 'phone',
                'inputType': 'tel',
              },
              {
                'mapping': 'gender',
                'fieldName': 'Gender',
                'inputType': 'radio',
                'options': ['Male', 'Female', 'No-binary', 'Undefined'],
              },
            {
                'mapping': 'email',
                'fieldName': 'email',
                'inputType': 'email',
              },

          ],
        },
        {
          'title': 'Other data',
          'fields': [
            {
              'mapping': 'skills',
              'fieldName': 'Skills',
              'options': ['Backend', 'Frontend', 'UX/UI', 'Api Builder', 'DevOps'],
              'inputType': 'checkbox',
            },
            {
                'mapping': 'birthDay',
                'fieldName': 'Birthday',
                'inputType': 'date',
              },
              {
                'mapping': 'onCompany',
                'fieldName': 'Time on Shimoku',
                'inputType': 'dateRange',
              },
              {
                'mapping': 'hobbies',
                'fieldName': 'Hobbies',
                'inputType': 'select',
                'options': ['Make Strong Api', 'Sailing to Canarias', 'Send Abracitos'],
              },
              {
                'mapping': 'textField2',
                'fieldName': 'Test Text',
                'inputType': 'text',
              },
              {
                'mapping': 'objectives',
                'fieldName': 'Objetivos',
                'inputType': 'multiSelect',
                'options': ['sleep', 'close eyes', 'awake']
              },
              {
                'mapping': 'voice',
                'fieldName': 'Audio recorder',
                'inputType': 'audio',
              }
          ],
        },
      ],
    }
    s.plt.input_form(
        menu_path='test/input-form', order=0,
        report_dataset_properties=report_dataset_properties
    )


def test_dynamic_and_conditional_input_form():
    print('test_dynamic_and_conditional_input_form')
    menu_path: str = 'test/input-dynamic-conditional'

    form_groups = {
        f'form group {i}': [{
            'mapping': 'country',
            'fieldName': f'Country {i}',
            'inputType': 'select',
            'options': ['España', 'Colombia']
          },
          {
            'dependsOn': f'Country {i}',
            'mapping': 'city',
            'fieldName': f'City {i}',
            'inputType': 'select',
            'options': {
                'España': ['Madrid', 'Barcelona'],
                'Colombia': ['Bogotá', 'Medellin']
            }
          }
        ] for i in range(4)}

    form_groups['Personal information'] = \
        [
            {
                'mapping': 'name',
                'fieldName': 'name',
                'inputType': 'text',
            },
            {
                'mapping': 'surname',
                'fieldName': 'surname',
                'inputType': 'text',
            },
            {
                'mapping': 'age',
                'fieldName': 'age',
                'inputType': 'number',
            },
            {
                'mapping': 'tel',
                'fieldName': 'phone',
                'inputType': 'tel',
            },
            {
                'mapping': 'gender',
                'fieldName': 'Gender',
                'inputType': 'radio',
                'options': ['Male', 'Female', 'No-binary', 'Undefined'],
            },
            {
                'mapping': 'email',
                'fieldName': 'email',
                'inputType': 'email',
            },
        ]

    form_groups['Other data'] = \
        [
            {
                'mapping': 'skills',
                'fieldName': 'Skills',
                'options': ['Backend', 'Frontend', 'UX/UI', 'Api Builder', 'DevOps'],
                'inputType': 'checkbox',
            },
            {
                'mapping': 'birthDay',
                'fieldName': 'Birthday',
                'inputType': 'date',
            },
            {
                'mapping': 'onCompany',
                'fieldName': 'Time on Shimoku',
                'inputType': 'dateRange',
            },
            {
                'mapping': 'hobbies',
                'fieldName': 'Hobbies',
                'inputType': 'select',
                'options': ['Make Strong Api', 'Sailing to Canarias', 'Send Abracitos'],
            },
            {
                'mapping': 'textField2',
                'fieldName': 'Test Text',
                'inputType': 'text',
            },
            {
                'mapping': 'objectives',
                'fieldName': 'Objetivos',
                'inputType': 'multiSelect',
                'options': ['sleep', 'close eyes', 'awake']
            }
        ]

    s.plt.generate_input_form_groups(
        menu_path=menu_path, order=0,
        form_groups=form_groups,
        dynamic_sequential_show=True
    )


def test_get_input_forms():
    print('test_get_input_forms')
    menu_path: str = 'test/input-form-to-get'
    report_dataset_properties = {
      'fields': [
        {
          'title': 'Personal information',
          'fields': [
            {
                'mapping': 'name',
                'fieldName': 'name',
                'inputType': 'text',
              },
              {
                'mapping': 'surname',
                'fieldName': 'surname',
                'inputType': 'text',
              },
            {
              'mapping': 'age',
              'fieldName': 'age',
              'inputType': 'number',
            },
            {
                'mapping': 'tel',
                'fieldName': 'phone',
                'inputType': 'tel',
              },
              {
                'mapping': 'gender',
                'fieldName': 'Gender',
                'inputType': 'radio',
                'options': ['Male', 'Female', 'No-binary', 'Undefined'],
              },
            {
                'mapping': 'email',
                'fieldName': 'email',
                'inputType': 'email',
              },

          ],
        },
        {
          'title': 'Other data',
          'fields': [
            {
              'mapping': 'skills',
              'fieldName': 'Skills',
              'options': ['Backend', 'Frontend', 'UX/UI', 'Api Builder', 'DevOps'],
              'inputType': 'checkbox',
            },
            {
                'mapping': 'birthDay',
                'fieldName': 'Birthday',
                'inputType': 'date',
              },
              {
                'mapping': 'onCompany',
                'fieldName': 'Time on Shimoku',
                'inputType': 'dateRange',
              },
              {
                'mapping': 'hobbies',
                'fieldName': 'Hobbies',
                'inputType': 'select',
                'options': ['Make Strong Api', 'Sailing to Canarias', 'Send Abracitos'],
              },
              {
                'mapping': 'textField2',
                'fieldName': 'Test Text',
                'inputType': 'text',
              },
          ],
        },
      ],
    }
    s.plt.input_form(
        menu_path=menu_path, order=0,
        report_dataset_properties=report_dataset_properties
    )
    rs: List[Dict] = s.plt.get_input_forms(menu_path)
    assert rs


def test_tabs():
    print("test_tabs")
    menu_path = "test-tabs"

    def check_tabs_index_in_business_state(_tabs_index, how_many):
        app_name, path_name = s.plt._clean_menu_path(menu_path)
        if not path_name:
            path_name = ""
        app: Dict = s.plt._get_app_by_name(business_id=business_id, name=app_name)
        app_id = app['id']
        tabs_group_entry = (app_id, path_name, _tabs_index[0])

        assert (tabs_group_entry in s.plt._tabs)
        assert (_tabs_index[1] in s.plt._tabs[tabs_group_entry])
        assert (len(s.plt._tabs[tabs_group_entry][_tabs_index[1]]) == how_many)
        assert (tabs_group_entry in s.plt._tabs_group_id)
        assert (tabs_group_entry in s.plt._tabs_last_order)

    def check_tabs_info_is_cleared():
        assert(len(s.plt._tabs) == 0)
        assert(len(s.plt._tabs_group_id) == 0)
        assert(len(s.plt._tabs_last_order) == 0)
        assert(len(s.plt._tabs_group_modified) == 0)

    def check_all_data_restored_correctly(_tabs_index, how_many):
        check_tabs_index_in_business_state(_tabs_index, how_many)

        _tabs = s.plt._tabs
        _tabs_group_id = s.plt._tabs_group_id
        _tabs_last_order = s.plt._tabs_last_order
        _tabs_group_modified = s.plt._tabs_group_modified

        s.plt._clear_or_create_all_local_state()
        check_tabs_info_is_cleared()
        s.plt._get_business_state(business_id)

        assert(_tabs == s.plt._tabs)
        assert(_tabs_group_id == s.plt._tabs_group_id)
        assert(_tabs_last_order == s.plt._tabs_last_order)
        assert(_tabs_group_modified == s.plt._tabs_group_modified)

        check_tabs_index_in_business_state(_tabs_index, how_many)

    def _test_bentobox(tabs_index_=("Deepness 0", "Bento box")):
        bentobox_id: Dict = {'bentoboxId': 'test20220101'}
        bentobox_data: Dict = {
            'bentoboxOrder': 0,
            'bentoboxSizeColumns': 8,
            'bentoboxSizeRows': 20,
        }
        bentobox_data.update(bentobox_id)

        data_indic = [
            {
                "description": "",
                "title": "Estado",
                "value": "Abierto",
            },
        ]
        s.plt.indicator(
            data=data_indic,
            menu_path=menu_path,
            order=0, rows_size=8, cols_size=12,
            value='value',
            header='title',
            footer='description',
            bentobox_data=bentobox_data,
            tabs_index=tabs_index_
        )

        s.plt.indicator(
            data=data_indic,
            menu_path=menu_path,
            order=1, rows_size=8, cols_size=12,
            value='value',
            header='title',
            footer='description',
            bentobox_data=bentobox_id,
            tabs_index=tabs_index_
        )

        data_bento = [
            {'date': dt.date(2021, 1, 1), 'x': 5, 'y': 5},
            {'date': dt.date(2021, 1, 2), 'x': 6, 'y': 5},
            {'date': dt.date(2021, 1, 3), 'x': 4, 'y': 5},
            {'date': dt.date(2021, 1, 4), 'x': 7, 'y': 5},
            {'date': dt.date(2021, 1, 5), 'x': 3, 'y': 5},
        ]

        s.plt.bar(
            data=data_bento,
            x='date', y=['x', 'y'],
            menu_path=menu_path,
            order=2, rows_size=14, cols_size=24,
            bentobox_data=bentobox_id,
            tabs_index=tabs_index_
        )
        check_all_data_restored_correctly(tabs_index_, 3)

    data_table = [
        {'date': dt.date(2021, 1, 1), 'x': 5, 'y': 5, 'filtA': 'A', 'filtB': 'Z', 'name': 'Ana'},
        {'date': dt.date(2021, 1, 2), 'x': 6, 'y': 5, 'filtA': 'B', 'filtB': 'Z', 'name': 'Laura'},
        {'date': dt.date(2021, 1, 3), 'x': 4, 'y': 5, 'filtA': 'A', 'filtB': 'W', 'name': 'Audrey'},
        {'date': dt.date(2021, 1, 4), 'x': 7, 'y': 5, 'filtA': 'B', 'filtB': 'W', 'name': 'Jose'},
        {'date': dt.date(2021, 1, 5), 'x': 3, 'y': 5, 'filtA': 'A', 'filtB': 'Z', 'name': 'Jorge'},
    ]
    filter_columns: List[str] = ['filtA', 'filtB']
    search_columns: List[str] = ['name']

    _test_bentobox()

    s.plt.table(
        title="Test-table",
        data=data_table,
        menu_path=menu_path,
        order=0,
        filter_columns=filter_columns,
        sort_table_by_col={'date': 'asc'},
        search_columns=search_columns,
        tabs_index=('Deepness 0', 'table test')
    )

    _test_bentobox(("Deepness 1", "Bento box"))

    tabs_index = ("Deepness 0", "line test")

    s.plt.line(
        data=data,
        x='date', y=['x', 'y'],
        menu_path=menu_path,
        order=0,
        tabs_index=tabs_index
    )

    s.plt.line(
        data=data,
        x='date', y=['x', 'y'],
        menu_path=menu_path,
        order=1,
        tabs_index=tabs_index
    )

    check_all_data_restored_correctly(tabs_index, 2)

    s.plt.bar(
        data=data,
        x='date', y=['x', 'y'],
        menu_path=menu_path,
        x_axis_name='Date',
        y_axis_name=['Revenue'],
        # row=1, column=1,
        order=0, rows_size=2,
        cols_size=12,
        tabs_index=("Deepness 0", "Bar 1")
    )
    report_dataset_properties = {
        'fields': [
            {
                'title': 'Personal information',
                'fields': [
                    {
                        'mapping': 'name',
                        'fieldName': 'name',
                        'inputType': 'text',
                    },
                    {
                        'mapping': 'surname',
                        'fieldName': 'surname',
                        'inputType': 'text',
                    },
                    {
                        'mapping': 'age',
                        'fieldName': 'age',
                        'inputType': 'number',
                    },
                    {
                        'mapping': 'tel',
                        'fieldName': 'phone',
                        'inputType': 'tel',
                    },
                    {
                        'mapping': 'gender',
                        'fieldName': 'Gender',
                        'inputType': 'radio',
                        'options': ['Male', 'Female', 'No-binary', 'Undefined'],
                    },
                    {
                        'mapping': 'email',
                        'fieldName': 'email',
                        'inputType': 'email',
                    },

                ],
            },
            {
                'title': 'Other data',
                'fields': [
                    {
                        'mapping': 'skills',
                        'fieldName': 'Skills',
                        'options': ['Backend', 'Frontend', 'UX/UI', 'Api Builder', 'DevOps'],
                        'inputType': 'checkbox',
                    },
                    {
                        'mapping': 'birthDay',
                        'fieldName': 'Birthday',
                        'inputType': 'date',
                    },
                    {
                        'mapping': 'onCompany',
                        'fieldName': 'Time on Shimoku',
                        'inputType': 'dateRange',
                    },
                    {
                        'mapping': 'hobbies',
                        'fieldName': 'Hobbies',
                        'inputType': 'select',
                        'options': ['Make Strong Api', 'Sailing to Canarias', 'Send Abracitos'],
                    },
                    {
                        'mapping': 'textField2',
                        'fieldName': 'Test Text',
                        'inputType': 'text',
                    },
                    {
                        'mapping': 'objectives',
                        'fieldName': 'Objetivos',
                        'inputType': 'multiSelect',
                        'options': ['sleep', 'close eyes', 'awake']
                    },

                ],
            },
        ],
    }

    tabs_index = ("Deepness 0", "Input Form")
    s.plt.input_form(
        menu_path=menu_path, order=0,
        report_dataset_properties=report_dataset_properties,
        tabs_index=tabs_index
    )

    check_tabs_index_in_business_state(tabs_index, 1)

    for i in range(5):
        s.plt.indicator(data={
            "description": "",
            "title": "",
            "value": "INDICATOR CHANGED!",
            "color": "warning"
        },
            menu_path=menu_path,
            order=0,
            value='value',
            header='title',
            footer='description',
            color='color',
            tabs_index=(f"Deepness {i}", "Indicators 1")
        )

        s.plt.indicator(data={
            "description": "",
            "title": "",
            "value": "INDICATOR CHANGED!",
            "color": "main"
        },
            menu_path=menu_path,
            order=0,
            value='value',
            header='title',
            footer='description',
            color='color',
            tabs_index=(f"Deepness {i}", "Indicators 2")
        )

        if i > 1:
            s.plt.change_tabs_group_internal_order(f"Deepness {i}", menu_path, ['Indicators 2', 'Indicators 1', 'Indicators 2'])

    data_bar = [{'date': dt.date(2021, 1, 1), 'x': 5, 'y': 5},
             {'date': dt.date(2021, 1, 2), 'x': 6, 'y': 5},
             {'date': dt.date(2021, 1, 3), 'x': 4, 'y': 5},
             {'date': dt.date(2021, 1, 4), 'x': 7, 'y': 5},
             {'date': dt.date(2021, 1, 5), 'x': 3, 'y': 5}]

    s.plt.bar(
        data=data_bar,
        x='date', y=['x', 'y'],
        menu_path=menu_path,
        x_axis_name='Date',
        y_axis_name=['Revenue'],
        # row=1, column=1,
        order=0, rows_size=2,
        cols_size=12,
        tabs_index=("Bar deep 1", "Bar 1")
    )
    s.plt.bar(
        data=data_bar,
        x='date', y=['y'],
        menu_path=menu_path,
        x_axis_name='Date',
        y_axis_name=['Revenue'],
        # row=1, column=1,
        order=2, rows_size=2,
        cols_size=12,
        tabs_index=("Bar deep 2", "Bar 1")
    )
    s.plt.line(
        data=data_bar,
        x='date', y=['x', 'y'],
        menu_path=menu_path,
        x_axis_name='Date',
        y_axis_name=['Revenue'],
        # row=1, column=1,
        order=0, rows_size=2,
        cols_size=12,
        tabs_index=("Bar deep 2", "Line 1")
    )
    s.plt.line(
        data=data_bar,
        x='date', y=['x', 'y'],
        menu_path=menu_path,
        x_axis_name='Date',
        y_axis_name=['Revenue'],
        # row=1, column=1,
        order=0, rows_size=2,
        cols_size=12,
        tabs_index=("Bar deep 2", "Line 2")
    )

    s.plt.insert_tabs_group_in_tab(
        menu_path=menu_path,
        parent_tab_index=("Bar deep 1", "Bar 1"),
        child_tabs_group="Bar deep 2"
    )

    s.plt.insert_tabs_group_in_tab(
        menu_path=menu_path,
        parent_tab_index=("Deepness 0", "Bar 1"),
        child_tabs_group="Bar deep 1"
    )

    for i in [4, 3, 2, 1]:
        s.plt.insert_tabs_group_in_tab(
            menu_path=menu_path,
            parent_tab_index=(f"Deepness {i - 1}", "Indicators 1"),
            child_tabs_group=f"Deepness {i}"
        )

<<<<<<< HEAD

def test_gauge_indicators():
    print('test_gauge_indicator')
    menu_path = 'test/gauge-indicator'

    s.plt.gauge_indicator(
        menu_path=menu_path,
        order=0,
        value=83,
        description='Síntomas coincidientes | Mareo, Dolor cervical',
        title='Sobrecarga muscular en cervicales y espalda',
    )

    s.plt.gauge_indicator(
        menu_path=menu_path,
        order=2,
        value=31, color=2,
        description='Síntomas coincidientes | Dolor cervical',
        title='Bruxismo',
    )
=======
    #Test overwrite
    _test_bentobox()
    _test_bentobox(("Deepness 1", "Bento box"))
    tabs_index = ("Deepness 0", "line test")

    s.plt.line(
        data=data,
        x='date', y=['x', 'y'],
        menu_path=menu_path,
        order=0,
        tabs_index=tabs_index
    )

    s.plt.line(
        data=data,
        x='date', y=['x', 'y'],
        menu_path=menu_path,
        order=1,
        tabs_index=tabs_index
    )

    check_all_data_restored_correctly(tabs_index, 2)

    tabs_index = ("Deepness 0", "Input Form")
    s.plt.input_form(
        menu_path=menu_path, order=0,
        report_dataset_properties=report_dataset_properties,
        tabs_index=tabs_index
    )

    s.plt.table(
        title="Test-table",
        data=data_table,
        menu_path=menu_path,
        order=0,
        filter_columns=filter_columns,
        sort_table_by_col={'date': 'asc'},
        search_columns=search_columns,
        tabs_index=('Deepness 0', 'table test')
    )

    menu_path = 'test_delete_tabs'
    for i in range(5):
        s.plt.indicator(data={
            "description": "",
            "title": "",
            "value": "INDICATOR CHANGED!",
            "color": "warning"
        },
            menu_path=menu_path,
            order=i*2,
            value='value',
            header='title',
            footer='description',
            color='color',
            tabs_index=(f"Deepness {i}", "Indicators 1")
        )

        s.plt.indicator(data={
            "description": "",
            "title": "",
            "value": "INDICATOR CHANGED!",
            "color": "main"
        },
            menu_path=menu_path,
            order=0,
            value='value',
            header='title',
            footer='description',
            color='color',
            tabs_index=(f"Deepness {i}", "Indicators 2")
        )

    for i in [4, 3, 2, 1]:
        s.plt.insert_tabs_group_in_tab(
            menu_path=menu_path,
            parent_tab_index=(f"Deepness {i - 1}", "Indicators 1"),
            child_tabs_group=f"Deepness {i}"
        )
        check_all_data_restored_correctly((f"Deepness {i - 1}", "Indicators 1"), 2)

    # Test if cascade deletion works correctly
    s.plt.delete(
        menu_path=menu_path,
        order=0,
        by_component_type=False,
    )
    assert not s.app.get_app_by_name(business_id=business_id, name=menu_path)

    menu_path = "test-tabs"
    s.plt.change_tabs_group_internal_order('Bar deep 2', menu_path, ['Line 2', 'Bar 1', 'Line 1'])
>>>>>>> 1e577a53


print(f'Start time {dt.datetime.now()}')
if delete_paths:
    s.plt.delete_path('test')

test_tabs()
test_line()
test_funnel()
test_tree()
test_get_input_forms()
test_delete_path()
test_append_data_to_trend_chart()
test_iframe()
test_html()
test_set_new_business()
test_table()
test_table_with_labels()
test_free_echarts()
test_input_form()
test_dynamic_and_conditional_input_form()
test_bentobox()
test_delete()
test_bar_with_filters()
test_set_apps_orders()
test_set_sub_path_orders()
test_zero_centered_barchart()
test_indicator()
test_indicator_one_dict()
test_alert_indicator()
test_stockline()
test_radar()
test_pie()
test_ux()
test_bar()
test_stacked_barchart()
test_stacked_horizontal_barchart()
test_stacked_area_chart()
test_shimoku_gauges()
test_gauge_indicators()
test_doughnut()
test_rose()
test_ring_gauge()
test_sunburst()
test_treemap()
test_heatmap()
test_sankey()
test_horizontal_barchart()
test_predictive_line()
test_speed_gauge()
test_line()
test_scatter()


# TODO
# test_cohorts()
# test_themeriver()
# test_candlestick()
# test_scatter_with_confidence_area()
# test_bubble_chart()
# test_line_with_confidence_area()
print(f'End time {dt.datetime.now()}')<|MERGE_RESOLUTION|>--- conflicted
+++ resolved
@@ -4063,28 +4063,6 @@
             child_tabs_group=f"Deepness {i}"
         )
 
-<<<<<<< HEAD
-
-def test_gauge_indicators():
-    print('test_gauge_indicator')
-    menu_path = 'test/gauge-indicator'
-
-    s.plt.gauge_indicator(
-        menu_path=menu_path,
-        order=0,
-        value=83,
-        description='Síntomas coincidientes | Mareo, Dolor cervical',
-        title='Sobrecarga muscular en cervicales y espalda',
-    )
-
-    s.plt.gauge_indicator(
-        menu_path=menu_path,
-        order=2,
-        value=31, color=2,
-        description='Síntomas coincidientes | Dolor cervical',
-        title='Bruxismo',
-    )
-=======
     #Test overwrite
     _test_bentobox()
     _test_bentobox(("Deepness 1", "Bento box"))
@@ -4176,7 +4154,28 @@
 
     menu_path = "test-tabs"
     s.plt.change_tabs_group_internal_order('Bar deep 2', menu_path, ['Line 2', 'Bar 1', 'Line 1'])
->>>>>>> 1e577a53
+
+
+
+def test_gauge_indicators():
+    print('test_gauge_indicator')
+    menu_path = 'test/gauge-indicator'
+
+    s.plt.gauge_indicator(
+        menu_path=menu_path,
+        order=0,
+        value=83,
+        description='Síntomas coincidientes | Mareo, Dolor cervical',
+        title='Sobrecarga muscular en cervicales y espalda',
+    )
+
+    s.plt.gauge_indicator(
+        menu_path=menu_path,
+        order=2,
+        value=31, color=2,
+        description='Síntomas coincidientes | Dolor cervical',
+        title='Bruxismo',
+    )
 
 
 print(f'Start time {dt.datetime.now()}')
