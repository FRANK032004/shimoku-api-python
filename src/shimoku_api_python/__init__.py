from __future__ import absolute_import

# import apis into sdk package
from shimoku_api_python.api.universe_metadata_api import UniverseMetadataApi
from shimoku_api_python.api.business_metadata_api import BusinessMetadataApi
from shimoku_api_python.api.app_metadata_api import AppMetadataApi
from shimoku_api_python.api.app_type_metadata_api import AppTypeMetadataApi
from shimoku_api_python.api.report_metadata_api import ReportMetadataApi
from shimoku_api_python.api.data_managing_api import DataManagingApi
from shimoku_api_python.api.file_metadata_api import FileMetadataApi
from shimoku_api_python.api.plot_api import PlotApi
from shimoku_api_python.api.ai_api import AiAPI
from shimoku_api_python.api.ping_api import PingApi

from shimoku_api_python.client import ApiClient
# from shimoku_api_python.configuration import Configuration


class Client(object):
    def __init__(self, universe_id: str, environment: str = 'staging',
                 access_token: str = "", config={}, business_id: str = None):

        if access_token != "":
            config = {'access_token': access_token}

        self._api_client = ApiClient(
            config=config,
            universe_id=universe_id,
            environment=environment,
        )

        self.ping = PingApi(self._api_client)

        self.universe = UniverseMetadataApi(self._api_client)
        self.business = BusinessMetadataApi(self._api_client)
        self.app_type = AppTypeMetadataApi(self._api_client)
        self.app = AppMetadataApi(self._api_client, business_id=business_id)
        self.report = ReportMetadataApi(self._api_client)
        self.data = DataManagingApi(self._api_client)
<<<<<<< HEAD
        self.io = FileMetadataApi(self._api_client, business_id=business_id)
=======
        self.io = FileMetadataApi(self._api_client)
>>>>>>> 53e3e843
        self.plt = PlotApi(self._api_client, business_id=business_id)
        self.ai = AiAPI(self._api_client)

    def set_config(self, config={}):
        self.api_client.set_config(config)<|MERGE_RESOLUTION|>--- conflicted
+++ resolved
@@ -18,7 +18,7 @@
 
 class Client(object):
     def __init__(self, universe_id: str, environment: str = 'staging',
-                 access_token: str = "", config={}, business_id: str = None):
+                 access_token: str = "", config={}, business_id: str = ""):
 
         if access_token != "":
             config = {'access_token': access_token}
@@ -37,11 +37,7 @@
         self.app = AppMetadataApi(self._api_client, business_id=business_id)
         self.report = ReportMetadataApi(self._api_client)
         self.data = DataManagingApi(self._api_client)
-<<<<<<< HEAD
         self.io = FileMetadataApi(self._api_client, business_id=business_id)
-=======
-        self.io = FileMetadataApi(self._api_client)
->>>>>>> 53e3e843
         self.plt = PlotApi(self._api_client, business_id=business_id)
         self.ai = AiAPI(self._api_client)
 
