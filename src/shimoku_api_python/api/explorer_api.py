--- conflicted
+++ resolved
@@ -1,10 +1,6 @@
 """"""
 
-<<<<<<< HEAD
 from typing import List, Dict, Optional, Any, Union
-=======
-from typing import List, Dict, Optional, Any
->>>>>>> 847785fc
 import json
 from time import sleep
 
@@ -280,11 +276,7 @@
             app_types: List[Dict] = [
                 app_type
                 for app_type in app_types
-<<<<<<< HEAD
-                if app_type['normalizedName'] == name
-=======
                 if app_type['normalizedName'] == normalized_name
->>>>>>> 847785fc
             ]
 
         if not app_types:
@@ -597,18 +589,6 @@
         # could have several reports with the same name
         result: Any = {}
         for app in apps:
-<<<<<<< HEAD
-            app_type: Dict = self.get_app_type(
-                # business_id=business_id,
-                app_type_id=app['type']['id'],
-            )
-            if app_type['normalizedName'] == name or app_type['name'] == name:
-                if result:
-                    if len(result) == 1:
-                        result: List[Dict] = result + [app]
-                    else:
-                        result: List[Dict] = result + [app]
-=======
             # if App name does not match check the AppType,
             # if it does not match the AppType Name then pass to the following App
             if app.get('name'):
@@ -634,7 +614,6 @@
             if result:
                 if len(result) == 1:
                     result: List[Dict] = result + [app]
->>>>>>> 847785fc
                 else:
                     result: List[Dict] = result + [app]
             else:
