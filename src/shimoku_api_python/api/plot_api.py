--- conflicted
+++ resolved
@@ -1412,11 +1412,8 @@
             sort_table_by_col: Optional[str] = None,
             horizontal_scrolling: bool = False,
             overwrite: bool = True,
-<<<<<<< HEAD
             label_cols: Optional[Dict[str, str]] = {},
-=======
             downloadable_to_csv: bool = True,
->>>>>>> d01db136
     ):
         """
         {
@@ -1723,12 +1720,8 @@
             'title': title,
             'path': path_name,
             'order': order,
-<<<<<<< HEAD
             'dataFields': _calculate_table_data_fields(df),
-=======
-            'dataFields': _calculate_table_data_fields(),
             'properties': '{"downloadable":' + str(downloadable_to_csv).lower() + '}'
->>>>>>> d01db136
         }
 
         if row and column:
