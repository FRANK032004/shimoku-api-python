--- conflicted
+++ resolved
@@ -1,10 +1,6 @@
 """"""
-<<<<<<< HEAD
 import time
-from typing import List, Dict, Optional, Union, Tuple, Any, Iterable
-=======
 from typing import List, Dict, Optional, Union, Tuple, Any, Iterable, Callable
->>>>>>> e04bf226
 import json
 from itertools import product
 
