""""""
from sys import stdout
from typing import List, Dict, Optional, Union, Tuple, Any, Iterable
import logging
import json
from itertools import product

import pandas as pd
from pandas import DataFrame

from shimoku_api_python.exceptions import ApiClientError
from .data_managing_api import DataValidation
from .explorer_api import (
    BusinessExplorerApi, CreateExplorerAPI, CascadeExplorerAPI,
    MultiCreateApi, AppExplorerApi, ReportExplorerApi,
    DeleteExplorerApi, UniverseExplorerApi,
)
from .data_managing_api import DataManagingApi
from .app_type_metadata_api import AppTypeMetadataApi


logger = logging.getLogger(__name__)
logger.setLevel(logging.INFO)
logging.basicConfig(
    stream=stdout,
    datefmt='%Y-%m-%d %H:%M',
    format='%(asctime)s | %(levelname)s | %(message)s'
)


class PlotAux:
    _get_business = BusinessExplorerApi.get_business
    _get_business_apps = BusinessExplorerApi.get_business_apps
    get_business_apps = BusinessExplorerApi.get_business_apps

    get_universe_businesses = UniverseExplorerApi.get_universe_businesses

    get_report = ReportExplorerApi.get_report
    _get_report_with_data = ReportExplorerApi._get_report_with_data
    _update_app = AppExplorerApi.update_app
    _update_report = ReportExplorerApi.update_report
    update_report = ReportExplorerApi.update_report
    get_report_data = ReportExplorerApi.get_report_data

    _find_app_by_name_filter = CascadeExplorerAPI.find_app_by_name_filter
    _find_app_type_by_name_filter = (
        CascadeExplorerAPI.find_app_type_by_name_filter
    )
    # TODO this shit has to be fixed
    get_universe_app_types = CascadeExplorerAPI.get_universe_app_types
    _get_universe_app_types = CascadeExplorerAPI.get_universe_app_types
    _get_app_reports = CascadeExplorerAPI.get_app_reports
    _get_app_by_type = CascadeExplorerAPI.get_app_by_type
    _get_app_by_name = CascadeExplorerAPI.get_app_by_name
    _get_app_by_url = CascadeExplorerAPI.get_app_by_url
    _find_business_by_name_filter = CascadeExplorerAPI.find_business_by_name_filter

    _create_report = CreateExplorerAPI.create_report
    _create_app_type = CreateExplorerAPI.create_app_type
    _create_normalized_name = CreateExplorerAPI._create_normalized_name
    _create_key_name = CreateExplorerAPI._create_key_name
    _create_app = CreateExplorerAPI.create_app
    _create_business = CreateExplorerAPI.create_business

    _get_app_type_by_name = AppTypeMetadataApi.get_app_type_by_name

    _update_report_data = DataManagingApi.update_report_data
    _append_report_data = DataManagingApi.append_report_data
    _transform_report_data_to_chart_data = DataManagingApi._transform_report_data_to_chart_data
    _is_report_data_empty = DataManagingApi._is_report_data_empty
    _convert_dataframe_to_report_entry = DataManagingApi._convert_dataframe_to_report_entry
    _create_report_entries = DataManagingApi._create_report_entries

    _validate_table_data = DataValidation._validate_table_data
    _validate_tree_data = DataValidation._validate_tree_data
    _validate_data_is_pandarable = DataValidation._validate_data_is_pandarable

    _create_app_type_and_app = MultiCreateApi.create_app_type_and_app

    _delete_report = DeleteExplorerApi.delete_report
    _delete_app = DeleteExplorerApi.delete_app
    _delete_report_entries = DeleteExplorerApi.delete_report_entries


class BasePlot(PlotAux):

    def __init__(self, api_client, **kwargs):
        self.api_client = api_client

    @staticmethod
    def _validate_filters(filters: Dict) -> None:
        # Check the filters is built properly
        try:
            if filters.get('update_filter_type'):
                cols: List[str] = ['row', 'column', 'filter_cols', 'update_filter_type']
                assert sorted(list(filters.keys())) == sorted(cols)
            else:
                old_cols: List[str] = ['row', 'column', 'filter_cols']
                new_cols: List[str] = ['order', 'filter_cols']
                assert (
                    sorted(list(filters.keys())) == sorted(old_cols)
                    or
                    sorted(list(filters.keys())) == sorted(new_cols)
                )
        except AssertionError:
            raise KeyError(
                f'filters object must contain the keys'
                f'"exists", "row", "column", "filter_cols" | '
                f'Provided keys are: {list(filters.keys())}'
            )

    @staticmethod
    def _validate_bentobox(bentobox_data: Dict) -> None:
        """"""
        # Mandatory fields
        try:
            assert bentobox_data['bentoboxId']
        except AssertionError:
            raise KeyError('bentbox_data must include a "bentoboxId" key')

        # Optional fields
        if bentobox_data.get('bentoboxOrder'):
            try:
                assert bentobox_data['bentoboxOrder'] >= 0
            except AssertionError:
                raise KeyError('bentbox_data must include a "bentoboxOrder" key')
        if bentobox_data.get('bentoboxSizeColumns'):
            try:
                assert bentobox_data['bentoboxSizeColumns'] > 0
            except AssertionError:
                raise ValueError('bentobox_data bentoboxSizeColumns must be a positive integer')
        if bentobox_data.get('bentoboxSizeRows'):
            try:
                assert bentobox_data['bentoboxSizeRows'] > 0
            except AssertionError:
                raise ValueError('bentobox_data bentoboxSizeColumns must be a positive integer')

    def _find_target_reports(
            self, menu_path: str,
            grid: Optional[str] = None,
            order: Optional[int] = None,
            component_type: Optional[str] = None,
            by_component_type: bool = True,
    ) -> List[Dict]:
        type_map = {
            'alert_indicator': 'INDICATORS',
            'indicator': 'INDICATORS',
            'table': None,
            'stockline': 'STOCKLINECHART',
            'html': 'HTML',
            'MULTIFILTER': 'MULTIFILTER',
        }
        if component_type in type_map.keys():
            component_type = type_map[component_type]
        else:
            component_type = 'ECHARTS'

        by_grid: bool = False
        if grid:
            by_grid = True
        elif order is not None:
            pass
        else:
            raise ValueError(
                'Row and Column or Order must be specified'
            )

        name, path_name = self._clean_menu_path(menu_path=menu_path)

        app: Dict = self._get_app_by_name(
            business_id=self.business_id,
            name=name,
        )
        app_id: str = app['id']

        reports: List[Dict] = self._get_app_reports(
            business_id=self.business_id, app_id=app_id,
        )

        # Delete specific components in a path / grid
        # or all of them whatsoever is its component_type
        if by_component_type:
            target_reports: List[Dict] = [
                report
                for report in reports
                if (
                        report['path'] == path_name
                        and report['grid'] == grid
                        and report['reportType'] == component_type
                )
            ]
        elif by_grid:  # Whatever is the reportType delete it
            target_reports: List[Dict] = [
                report
                for report in reports
                if (
                        report['path'] == path_name
                        and report['grid'] == grid
                )
            ]
        else:
            target_reports: List[Dict] = [
                report
                for report in reports
                if (
                        report['path'] == path_name
                        and report['order'] == order
                )
            ]

        return target_reports

    # TODO unused - deprecate it?
    def _get_component_path_order(self, app_id: str, path_name: str) -> int:
        """Set an ascending report.pathOrder to new path created

        If a report in the same path exists take its path order
        otherwise find the higher report.pathOrder and set it +1
        as the report.pathOrder of the new path
        """
        reports_ = self._get_app_reports(
            business_id=self.business_id,
            app_id=app_id,
        )

        try:
            order_temp = max([report['pathOrder'] for report in reports_ if report['pathOrder'] ])
        except ValueError:
            order_temp = 0

        path_order: List[int] = [
            report['pathOrder']
            for report in reports_
            if report['path'] == path_name
            if report['pathOrder']
        ]

        if path_order:
            return min(path_order)
        else:
            return order_temp + 1

    def _clean_menu_path(self, menu_path: str) -> Tuple[str, str]:
        """Break the menu path in the apptype or app normalizedName
        and the path normalizedName if any"""
        # remove empty spaces
        menu_path: str = menu_path.strip()
        # replace "_" for www protocol it is not good
        menu_path = menu_path.replace('_', '-')

        try:
            assert len(menu_path.split('/')) <= 2  # we allow only one level of path
        except AssertionError:
            raise ValueError(
                f'We only allow one subpath in your request | '
                f'you introduced {menu_path} it should be maximum '
                f'{"/".join(menu_path.split("/")[:1])}'
            )

        # Split AppType or App Normalized Name
        normalized_name: str = menu_path.split('/')[0]
        name: str = (
            ' '.join(normalized_name.split('-'))
        )

        try:
            path_normalized_name: str = menu_path.split('/')[1]
            path_name: str = (
                ' '.join(path_normalized_name.split('-'))
            )
        except IndexError:
            path_name = None

        return name, path_name

    def _create_chart(
            self, data: Union[str, DataFrame, List[Dict]],
            menu_path: str, report_metadata: Dict,
            order: Optional[int] = None,
            rows_size: Optional[int] = None,
            cols_size: Optional[int] = None,
            padding: Optional[int] = None,
            overwrite: bool = True,
            real_time: bool = False,
    ) -> str:
        """
        :param data:
        :param menu_path:
        :param report_metadata:
        :param row: Only required for Overwrite
        :param column: Only required for Overwrite
        :param report_type: Only required for Overwrite
        :param overwrite: Whether to Update (delete) any report in
            the same menu_path and grid position or not
        """
        if order is not None and rows_size and cols_size:
            report_metadata['order'] = order
            report_metadata['sizeRows'] = rows_size
            report_metadata['sizeColumns'] = cols_size

        if padding:
            report_metadata['sizePadding'] = padding

        name, path_name = self._clean_menu_path(menu_path=menu_path)

        try:
            d: Dict[str, Dict] = self._create_app_type_and_app(
                business_id=self.business_id,
                app_type_metadata={'name': name},
                app_metadata={},
            )
            app: Dict = d['app']
        except ApiClientError:  # Business admin user
            app: Dict = self._get_app_by_name(business_id=self.business_id, name=name)
            if not app:
                app: Dict = self._create_app(
                    business_id=self.business_id, name=name,
                )

        app_id: str = app['id']

        if order is not None:  # elif order fails when order = 0!
            kwargs = {'order': order}
        elif report_metadata.get('grid'):
            kwargs = {'grid': report_metadata.get('grid'), 'order': 0}
        else:
            raise ValueError(
                'Row and Column or Order must be specified to overwrite a report'
            )

        report_metadata.update({'path': path_name})
        report_metadata.update(kwargs)

        if report_metadata.get('dataFields'):
            report_metadata['dataFields'] = (
                json.dumps(report_metadata['dataFields'])
            )

        if overwrite:
            self.delete(
                menu_path=menu_path,
                by_component_type=False,
                **kwargs
            )

        report: Dict = self._create_report(
            business_id=self.business_id,
            app_id=app_id,
            report_metadata=report_metadata,
            real_time=real_time,
        )
        report_id: str = report['id']

        try:
            if data:
                self._update_report_data(
                    business_id=self.business_id,
                    app_id=app_id,
                    report_id=report_id,
                    report_data=data,
                )
        except ValueError:
            if not data.empty:
                self._update_report_data(
                    business_id=self.business_id,
                    app_id=app_id,
                    report_id=report_id,
                    report_data=data,
                )

        return report_id

    def _create_trend_chart(
            self, echart_type: str,
            data: Union[str, DataFrame, List[Dict]],
            x: str, y: List[str],  # first layer
            menu_path: str,
            row: Optional[int] = None,  # TODO to deprecate
            column: Optional[int] = None,    # TODO to deprecate
            order: Optional[int] = None,
            rows_size: Optional[int] = None,
            cols_size: Optional[int] = None,
            padding: Optional[List[int]] = None,
            title: Optional[str] = None,  # second layer
            subtitle: Optional[str] = None,
            x_axis_name: Optional[str] = None,
            y_axis_name: Optional[str] = None,
            option_modifications: Optional[Dict] = None,  # third layer
            filters: Optional[Dict] = None,
            overwrite: bool = True,
<<<<<<< HEAD
            report_metadata: Optional[Dict] = None
=======
            bentobox_data: Optional[Dict] = None,
>>>>>>> 847785fc
    ) -> str:
        """For Linechart, Barchart, Stocklinechart, Scatter chart, and alike

        Example
        -------------------
        input
            data:
                val_a, val_b,
                  mon,     7,
                  tue,     10,
                  wed,     11,
                  thu,     20,
                  fri,     27,
            x: 'val_a'
            y: 'val_b'
            menu_path: 'purchases/weekly'
            row: 2
            column: 1
            title: 'Purchases by week'
            color: None
            option_modifications: {}

        :param echart_type:
        :param data:
        :param x:
        :param y:
        :param menu_path: it contain the `app_name/path` for instance "product-suite/results"
            and it will use the AppType ProductSuite (if it does not it will create it)
            then it will check if the App exists, if not create it and finally create
            the report with the specific path "results"
        :param row:
        :param column:
        :param title:
        :param option_modifications:
        :param filters: To create a filter for every specified column
        """
        cols: List[str] = [x] + y
        self._validate_table_data(data, elements=cols)
        df: DataFrame = self._validate_data_is_pandarable(data)
        df = df[cols]  # keep only x and y

        df.rename(columns={x: 'xAxis'}, inplace=True)

        # Default
        option_modifications_temp = {
            "legend": {"type": "scroll"},
            "toolbox": {"orient": "vertical", "top": 20},
            'series': {'smooth': True}
        }

        # TODO this will be done in FE
        #  https://trello.com/c/GXRYHEsO/
        num_size: int = len(df[y].max())
        if num_size > 6:
            margin: int = 12 * (num_size - 6)  # 12 pixels by extra num
            option_modifications_temp["yAxis"] = {
                "axisLabel": {"margin": margin},
            }

        if option_modifications:
            if not option_modifications.get('legend'):
                option_modifications.update({"legend": {"type": "scroll"}})

            if not option_modifications.get('toolbox'):
                option_modifications['toolbox'] = {"orient": "vertical", "top": 20}
            elif not option_modifications.get('toolbox').get('orient'):
                option_modifications['toolbox'].update({"orient": "vertical", "top": 20})

            if not option_modifications.get('series'):
                option_modifications['series'] = {'smooth': True}
            elif not option_modifications.get('series').get('smooth'):
                option_modifications['series'].update({'smooth': True})

        else:
            option_modifications = option_modifications_temp

        # TODO we have two titles now, take a decision
        #  one in dataFields the other as field
        data_fields: Dict = self._set_data_fields(
            title='', subtitle=subtitle,
            x_axis_name=x_axis_name,
            y_axis_name=y_axis_name,
            option_modifications=option_modifications,
        )
        data_fields['type'] = echart_type

        if report_metadata:
            if not report_metadata.get('reportType'):
                report_metadata['reportType'] = 'ECHARTS'
            if not report_metadata.get('reportType'):
                report_metadata['dataFields'] = data_fields
            if not report_metadata.get('title'):
                report_metadata['title'] = 'title'
        else:
            report_metadata: Dict = {
                'reportType': 'ECHARTS',
                'dataFields': data_fields,
                'title': title,
            }

        if bentobox_data:
            self._validate_bentobox(bentobox_data)
            report_metadata['bentobox'] = json.dumps(bentobox_data)

        if row and column:
            report_metadata['grid'] = f'{row}, {column}'

        if filters:
            raise NotImplementedError

        return self._create_chart(
            data=df,
            menu_path=menu_path, overwrite=overwrite,
            report_metadata=report_metadata, order=order,
            rows_size=rows_size, cols_size=cols_size, padding=padding,
        )

    def _create_multifilter_reports(
            self, data: Union[str, DataFrame, List[Dict]], filters: Dict,
    ) -> Iterable:
        """
        Create chunks of the data to create N reports for every filter combination
        """
        df: DataFrame = self._validate_data_is_pandarable(data)
        filter_cols: List[str] = filters['filter_cols']

        select_filter: Dict[str, str] = {
            v: f'Select{index + 1}'
            for index, v in enumerate(filter_cols)
        }

        # Create all combinations
        # https://stackoverflow.com/questions/18497604/combining-all-combinations-of-two-lists-into-a-dict-of-special-form
        d: Dict = {}
        for filter_name in filter_cols:
            d[filter_name] = df[filter_name].unique().tolist()

        filter_combinations = [
            dict(zip((list(d.keys())), row))
            for row in product(*list(d.values()))
        ]

        for filter_combination in filter_combinations:
            df_temp = df.copy()
            filter_element: Dict = {}
            for filter_, value in filter_combination.items():
                filter_element[select_filter[filter_]] = value
                df_temp = df_temp[df_temp[filter_] == value]

                if df_temp.empty:
                    break

            if df_temp.empty:
                continue

            # Get rid of NaN columns based on the filters
            df_temp = df_temp.dropna(axis=1)

            yield df_temp, filter_element

    def _update_filter_report(
            self, filter_row: Optional[int],
            filter_column: Optional[int],
            filter_order: Optional[int],
            filter_elements: List,
            menu_path: str,
            update_type: str = 'concat',
    ) -> None:
        """"""
        filter_reports: List[Dict] = (
            self._find_target_reports(
                menu_path=menu_path,
                grid=f'{filter_row}, {filter_column}',
                order=filter_order,
                component_type='MULTIFILTER',
                by_component_type=True,
            )
        )

        try:
            assert len(filter_reports) == 1
            filter_report = filter_reports[0]
        except AssertionError:
            raise ValueError(
                f'The Filter you are defining does not exist in the specified position | '
                f'{len(filter_reports)} | row {filter_row} | column {filter_column}'
            )

        filter_report_data: Dict = json.loads(
            filter_report['chartData']
        )

        # Here we append old and new reportId
        df_filter_report_data: pd.DataFrame = pd.DataFrame(filter_report_data)
        df_filter_elements: pd.DataFrame = pd.DataFrame(filter_elements)

        if update_type == 'concat':
            df_chart_data: pd.DataFrame = pd.concat([
                df_filter_report_data,
                df_filter_elements,
            ])
        elif update_type == 'append':
            df_chart_data: pd.DataFrame = pd.merge(
                df_filter_report_data, df_filter_elements,
                how='left', on=[
                    c
                    for c in df_filter_report_data.columns
                    if 'Select' in c
                ], suffixes=('_old', '_new')
            )
            df_chart_data['reportId'] = (
                df_chart_data['reportId_old']
                +
                df_chart_data['reportId_new']
            )
            df_chart_data.drop(
                columns=['reportId_old', 'reportId_new'],
                axis=1, inplace=True,
            )
        else:
            raise ValueError(
                f'update_type can only be "concat" or "append" | '
                f'Value provided is {update_type}'
            )

        chart_data: List[Dict] = df_chart_data.to_dict(orient='records')
        del df_chart_data

        report_metadata: Dict = {
            'reportType': 'MULTIFILTER',
            'grid': f'{filter_row}, {filter_column}',
            'title': '',
        }

        self._create_chart(
            data=chart_data,
            menu_path=menu_path,
            report_metadata=report_metadata,
            overwrite=True,
        )

    def _create_trend_charts_with_filters(
            self, data: Union[str, DataFrame, List[Dict]],
            filters: Dict, **kwargs,
    ):
        """"""
        filter_elements: List[Dict] = []
        self._validate_filters(filters=filters)

        # We are going to save all the reports one by one
        for df_temp, filter_element in (
                self._create_multifilter_reports(
                    data=data, filters=filters,
                )
        ):
            kwargs_: Dict = kwargs.copy()
            cols: List[str] = df_temp.columns
            kwargs_['y'] = [
                value for value in kwargs_['y']
                if value in cols
            ]
            report_id = self._create_trend_chart(
                data=df_temp, overwrite=False, **kwargs_,
            )
            filter_element['reportId'] = [report_id]
            filter_elements.append(filter_element)

        update_filter_type: Optional[str] = filters.get('update_filter_type')
        filter_row: Optional[int] = filters.get('row')
        filter_column: Optional[int] = filters.get('column')
        filter_order: Optional[int] = filters.get('order')

        if update_filter_type:
            # concat is to add new filter options
            # append is to add new reports to existing filter options
            try:
                assert update_filter_type in ['concat', 'append']
            except AssertionError:
                raise ValueError(
                    f'update_filter_type must be one of both: "concat" or "append" | '
                    f'Value provided: {update_filter_type}'
                )
            self._update_filter_report(
                filter_row=filter_row,
                filter_column=filter_column,
                filter_order=filter_order,
                filter_elements=filter_elements,
                menu_path=kwargs['menu_path'],
                update_type=update_filter_type,
            )
        else:
            report_metadata: Dict = {
                'reportType': 'MULTIFILTER',
                'title': '',
            }

            if filter_row and filter_column:
                report_metadata['grid'] = f'{filter_row}, {filter_column}'
            elif filter_order is not None:
                report_metadata['order'] = filter_order
            else:
                raise ValueError('Either row and column or order must be provided')

            self._create_chart(
                data=filter_elements,
                menu_path=kwargs['menu_path'],
                report_metadata=report_metadata,
                order=filter_order,
                overwrite=True,
            )

    def _create_trend_charts(
            self, data: Union[str, DataFrame, List[Dict]],
            filters: Optional[Dict], **kwargs,
    ):
        """
        Example
        -----------------
        filters: Dict = {
            'exists': False,
            'row': 1, 'column': 1,
            'filter_cols': [
                'seccion', 'frecuencia', 'region',
            ],
        }
        """
        if filters:
            self._create_trend_charts_with_filters(
                data=data, filters=filters, **kwargs
            )
        else:
            self._create_trend_chart(data=data, **kwargs)

    def _set_data_fields(
            self, title: str, subtitle: str,
            x_axis_name: str, y_axis_name: str,
            option_modifications: Dict,
    ) -> Dict:
        """"""
        chart_options: Dict = {
            'title': title if title else "",
            'subtitle': subtitle if subtitle else "",
            'legend': True,
            'tooltip': True,
            'axisPointer': True,
            'toolbox': {
                'saveAsImage': True,
                'restore': True,
                'dataView': False,
                'dataZoom': True,
                'magicType': False,
            },
            'xAxis': {
                'name': x_axis_name if x_axis_name else "",
                'type': 'category',
            },
            'yAxis': {
                'name': y_axis_name if y_axis_name else "",
                'type': 'value',
            },
            'dataZoom': True,
            'smooth': True,
        }

        data_fields: Dict = {
            'chartOptions': chart_options,
        }

        if option_modifications:
            for k, v in option_modifications.items():
                if k == 'optionModifications':
                    data_fields[k] = v
                else:
                    data_fields['chartOptions'][k] = v

        return data_fields

    def set_business(self, business_id: str):
        """"""
        # If the business id does not exists it raises an ApiClientError
        _ = self._get_business(business_id)
        self.business_id: str = business_id

    def set_new_business(self, name: str):
        """"""
        business: Dict = self._create_business(name=name)
        self.business_id: str = business['id']

<<<<<<< HEAD
    def set_path_orders(
            self, app_name: str, path_order: Dict[str, int],
    ) -> None:
=======
    def set_apps_orders(self, apps_order: Dict[str, int]) -> None:
>>>>>>> 847785fc
        """
        :param apps_order: example {'test': 0, 'more-test': 1}
        """
        apps: List[Dict] = self.get_business_apps(business_id=self.business_id)

        for app in apps:
            app_id: str = app['id']
            app_normalized_name_: str = app.get('normalizedName')
            new_app_order: Union[str, int] = apps_order.get(app_normalized_name_)
            if new_app_order:
                self._update_app(
                    business_id=self.business_id,
                    app_id=app_id,
                    app_metadata={'order': int(new_app_order)},
                )

    def set_sub_path_orders(self, paths_order: Dict[str, int]) -> None:
        """
        :param paths_order: example {
            'test/sub-path': 0,
            'test/sub-path-2': 1,
            'app2/sub-path-x': 0,
        }
        """
        for menu_path, order in paths_order.items():
            app_normalized_name, app_path_name = self._clean_menu_path(menu_path=menu_path)

            if not app_path_name:
                raise ValueError('To order Apps use set_apps_order() instead!')

            app: Dict = self._get_app_by_url(
                business_id=self.business_id,
                url=app_normalized_name,
            )
            app_id: str = app['id']

            reports: List[Dict] = self._get_app_reports(
                business_id=self.business_id,
                app_id=app_id,
            )

            for report in reports:
                raw_path_name: str = report.get('path')
                if not raw_path_name:
                    continue
                path_name: str = '-'.join(report.get('path').split(' '))
                menu_path_: str = f'{app_normalized_name}/{path_name}'
                new_path_order: Union[str, int] = paths_order.get(menu_path_)
                if new_path_order:
                    self.update_report(
                        business_id=self.business_id,
                        app_id=app_id,
                        report_id=report['id'],
                        report_metadata={'pathOrder': int(new_path_order)},
                    )

    def append_data_to_trend_chart(
            self, data: Union[str, DataFrame, List[Dict]],
            x: str, y: List[str],
            component_type: str,
            menu_path: str,
            row: Optional[int] = None, column: Optional[int] = None,  # report creation
            order: Optional[int] = None,
    ) -> None:
        """Append new data"""
        allowed_components_type: List[str] = [
            'line', 'bar', 'scatter', 'predictive_line',
        ]

        if component_type not in allowed_components_type:
            raise ValueError(
                f'{component_type} not allowed | '
                f'Must be one of {allowed_components_type}'
            )

        cols: List[str] = [x] + y
        self._validate_table_data(data, elements=cols)
        df: DataFrame = self._validate_data_is_pandarable(data)
        df = df[cols]  # keep only x and y

        df.rename(columns={x: 'xAxis'}, inplace=True)

        if row and column:
            target_reports: List[Dict] = (
                self._find_target_reports(
                    menu_path=menu_path, grid=f'{row}, {column}',
                    component_type=component_type,
                )
            )
        else:
            target_reports: List[Dict] = (
                self._find_target_reports(
                    menu_path=menu_path, order=order,
                    component_type=component_type,
                )
            )

        # TODO for multifilter we will need to iterate on this
        assert len(target_reports) == 1

        for report in target_reports:
            self._append_report_data(
                business_id=self.business_id,
                app_id=report['appId'],
                report_id=report['id'],
                report_data=df,
            )

    def delete(
            self, menu_path: str,
            grid: Optional[str] = None,
            order: Optional[int] = None,
            row: Optional[int] = None,
            column: Optional[int] = None,
            component_type: Optional[str] = None,
            by_component_type: bool = True,
    ) -> None:
        """In cascade find the reports that match the query
        and delete them all
        """
        if grid:
            kwargs = {'grid': grid}
        elif order is not None:
            kwargs = {'order': order}
        elif row and column:
            kwargs = {'grid': f'{row}, {column}'}
        else:
            raise ValueError('Either Row and Column or Order must be specified')

        target_reports: List[Dict] = (
            self._find_target_reports(
                menu_path=menu_path,
                component_type=component_type,
                by_component_type=by_component_type,
                **kwargs,
            )
        )

        for report in target_reports:
            self._delete_report(
                business_id=self.business_id,
                app_id=report['appId'],
                report_id=report['id']
            )

    def delete_path(self, menu_path: str) -> None:
        """In cascade delete an App or Path and all the reports within it

        If menu_path contains an "{App}/{Path}" then it removes the path
        otherwise it removes the whole app
        """
        name, path_name = self._clean_menu_path(menu_path=menu_path)
        app: Dict = self._get_app_by_name(
            business_id=self.business_id,
            name=name,
        )
        if not app:
            return

        app_id: str = app['id']

        reports: List[Dict] = self._get_app_reports(
            business_id=self.business_id, app_id=app_id,
        )

        if path_name:
            target_reports: List[Dict] = [
                report
                for report in reports
                if report['path'] == path_name
            ]
        else:
            target_reports: List[Dict] = reports

        for report in target_reports:
            self._delete_report(
                business_id=self.business_id,
                app_id=app_id,
                report_id=report['id']
            )
        else:
            if '/' not in menu_path:
                self._delete_app(
                    business_id=self.business_id,
                    app_id=app_id,
                )

<<<<<<< HEAD
    def free_echarts(
            self, data: Union[str, DataFrame, List[Dict]],
            options: Dict, menu_path: str,
            order: Optional[int] = None,
            rows_size: Optional[int] = None,
            cols_size: int = 12,
            padding: Optional[List[int]] = None,
            overwrite: bool = True,
            filters: Optional[Dict] = None,
    ):
        """
        :param data:
        :param options: eCharts options of the type {'options': options}
        :param menu_path:
        :param order:
        :param rows_size:
        :param cols_size:
        :param padding:
        :param overwrite:
        :param filters:
        """
        report_metadata: Dict = {
            'reportType': 'ECHARTS2',
            'options': options,
        }
        return self._create_trend_charts(
            data=data,
            filters=filters,
            **dict(
                report_metadata=report_metadata,
                menu_path=menu_path, overwrite=overwrite,
                order=order, rows_size=rows_size, cols_size=cols_size,
                padding=padding,
            ),
        )

=======
>>>>>>> 847785fc

class PlotApi(BasePlot):
    """
    """

    def __init__(self, api_client, **kwargs):
        self.api_client = api_client

        if kwargs.get('business_id'):
            self.business_id: Optional[str] = kwargs['business_id']
        else:
            self.business_id: Optional[str] = None

    def table(
            self, data: Union[str, DataFrame, List[Dict]],
            menu_path: str, row: Optional[int] = None, column: Optional[int] = None,  # report creation
            order: Optional[int] = None,
            # TODO
            #  rows_size: Optional[int] = None, cols_size: int = 12,
            title: Optional[str] = None,  # second layer
            filter_columns: Optional[List[str]] = None,
            search_columns: Optional[List[str]] = None,
            sort_table_by_col: Optional[str] = None,
            horizontal_scrolling: bool = False,
            overwrite: bool = True,
    ):
        """
        {
            "Product": null,
            "Monetary importance": {
                "field": "stringField2",
                "filterBy": ["High", "Medium", "Low"]
                "defaultOrder": "asc",
            },
            "Purchase soon": {
                "field": "stringField3",
                "filterBy": ["Yes", "No"]
            },
            {
                "field": "stringField4",
                "type": "search",
            },
        }
        """

        def _calculate_table_extra_map() -> Dict[str, str]:
            """
            Example
            ----------------
            input
                filter_columns = ["Monetary importance"]
                sort_table_by_col = {'date': 'asc'}
                search_columns = ['name']

            output
                filters_map = {
                    'stringField1': 'Monetary importance',
                    'stringField2': 'date',
                    'stringField3': 'name',
                }
            """
            filters_map: Dict[str, str] = {}
            key_prefix_name: str = 'stringField'
            if sort_table_by_col:
                if filter_columns:
                    field_cols: List[str] = filter_columns + list(sort_table_by_col.keys())
                else:
                    field_cols: List[str] = list(sort_table_by_col.keys())
            else:
                field_cols: List[str] = filter_columns

            if search_columns:
                if field_cols:
                    field_cols = field_cols + search_columns
                else:
                    field_cols = search_columns

            if field_cols:
                for index, filter_column in enumerate(field_cols):
                    filters_map[filter_column] = f'{key_prefix_name}{index + 1}'
                return filters_map
            else:
                return {}

        def _calculate_table_filter_fields() -> Dict[str, List[str]]:
            """
            Example
            ----------------
            input
                df
                    x, y, Monetary importance,
                    1, 2,                high,
                    2, 2,                high,
                   10, 9,                 low,
                    2, 1,                high,
                    4, 6,              medium,

                filter_columns = ["Monetary importance"]

            output
                filter_fields = {
                    'Monetary importance': ['high', 'medium', 'low'],
                }
            """
            filter_fields_: Dict[str, List[str]] = {}
            if filter_columns:
                for filter_column in filter_columns:
                    values: List[str] = df[filter_column].unique().tolist()

                    try:
                        assert len(values) <= 20
                    except AssertionError:
                        raise ValueError(
                            f'At maximum a table may have 20 different values in a filter | '
                            f'You provided {len(values)} | '
                            f'You provided {values}'
                        )
                    filter_fields_[filter_column] = values
                return filter_fields_
            else:
                return {}

        def _calculate_table_data_fields() -> Dict:
            """
            Example
            -------------
            input
                df
                    x, y, Monetary importance,   name,
                    1, 2,                high,   jose,
                    2, 2,                high,  laura,
                   10, 9,                 low, audrey,
                    2, 1,                high,    ana,
                    4, 6,              medium,  jorge,

                filters_map = {
                    'stringField1': 'Monetary importance',
                    'stringField2': 'name'
                }

                filter_fields = {
                    'Monetary importance': ['high', 'medium', 'low'],
                }

                search_columns = ['name']

            output
                {
                    "Product": null,
                    "Monetary importance": {
                        "field": "stringField1",
                        "filterBy": ["high", "medium", "low"]
                    },
                    "name": {
                        "field": "stringField2",
                        "type": "search",
                    }
                }
            """
            data_fields: Dict = {}
            cols: List[str] = df.columns.tolist()
            if sort_table_by_col:
                cols_to_sort_by: List[str] = list(sort_table_by_col.keys())
            else:
                cols_to_sort_by: List[str] = []

            for col in cols:
                if col in filter_fields:
                    data_fields[col] = {
                        'field': extra_map[col],
                        'filterBy': filter_fields[col],
                    }
                else:
                    data_fields[col] = None

                if col in cols_to_sort_by:
                    if data_fields:
                        if data_fields[col]:
                            data_fields[col].update(
                                {
                                    'field': extra_map[col],
                                    "defaultOrder": sort_table_by_col[col],
                                }
                            )
                        else:
                            data_fields[col] = {
                                'field': extra_map[col],
                                "defaultOrder": sort_table_by_col[col],
                            }
                    else:
                        data_fields[col] = {
                            'field': extra_map[col],
                            "defaultOrder": sort_table_by_col[col],
                        }

                if search_columns:
                    if col in search_columns:
                        if data_fields:
                            if data_fields[col]:
                                raise ValueError(
                                    f'Column {col} | '
                                    f'You cannot assign the same column '
                                    f'to "search_columns" and '
                                    f'"filter_columns" simultaneously'
                                )
                            else:
                                data_fields[col] = {
                                    'field': extra_map[col],
                                    "type": "search",
                                }
                        else:
                            data_fields[col] = {
                                'field': extra_map[col],
                                "type": "search",
                            }

            return json.dumps(data_fields)

        df: DataFrame = self._validate_data_is_pandarable(data)

        if sort_table_by_col:
            try:
                assert len(sort_table_by_col) == 1
            except AssertionError:
                raise ValueError(
                    f'Currently we can only sort tables by one column '
                    f'You passed {len(sort_table_by_col)} columns'
                )

        # This is for the responsive part of the application
        #  by default 6 is the maximum for average desktop screensize
        #  then it starts creating an horizontal scrolling
        if horizontal_scrolling:
            if len(df.columns) > 6:
                raise ValueError(
                    f'Tables with more than 6 columns are not allowed'
                )

        extra_map: Dict[str, str] = _calculate_table_extra_map()
        filter_fields: Dict[str, List[str]] = _calculate_table_filter_fields()

        name, path_name = self._clean_menu_path(menu_path=menu_path)
        try:
            d: Dict[str, Dict] = self._create_app_type_and_app(
                business_id=self.business_id,
                app_type_metadata={'name': name},
                app_metadata={},
            )
            app: Dict = d['app']
        except ApiClientError:  # Business admin user
            app: Dict = self._get_app_by_name(business_id=self.business_id, name=name)
            if not app:
                app: Dict = self._create_app(
                    business_id=self.business_id, name=name,
                )

        app_id: str = app['id']

        report_metadata: Dict[str, Any] = {
            'title': title,
            'path': path_name,
            'order': order,
            'dataFields': _calculate_table_data_fields(),
        }

        if row and column:
            report_metadata['grid']: str = f'{row}, {column}'

        if overwrite:
            if not row and not column and not order:
                raise ValueError(
                    'Row, Column or Order must be specified to overwrite a report'
                )

            if report_metadata.get('grid'):
                self.delete(
                    menu_path=menu_path,
                    grid=report_metadata.get('grid'),
                    by_component_type=False,
                )
            else:
                self.delete(
                    menu_path=menu_path,
                    order=order,
                    by_component_type=False,
                )

        report: Dict = self._create_report(
            business_id=self.business_id,
            app_id=app_id,
            report_metadata=report_metadata,
        )
        report_id: str = report['id']

        report_entry_filter_fields: Dict[str, List[str]] = {
            extra_map[extra_name]: values
            for extra_name, values in filter_fields.items()
        }

        # We do not allow NaN values for report Entry
        df = df.fillna('')
        report_entries: List[Dict] = (
            self._convert_dataframe_to_report_entry(
                df=df, filter_map=extra_map,
                filter_fields=report_entry_filter_fields,
                search_columns=search_columns,
            )
        )

        self._update_report_data(
            business_id=self.business_id,
            app_id=app_id,
            report_id=report_id,
            report_data=report_entries,
        )

    def html(
            self, html: str, menu_path: str,
            title: Optional[str] = None,
            row: Optional[int] = None, column: Optional[int] = None,  # report creation
            order: Optional[int] = None, rows_size: Optional[int] = None, cols_size: int = 12,
            padding: Optional[str] = None,
            bentobox_data: Optional[Dict] = None,
    ):
        report_metadata: Dict = {
            'reportType': 'HTML',
            'order': order if order else 1,
            'title': title if title else '',
        }

        if bentobox_data:
            self._validate_bentobox(bentobox_data)
            report_metadata['bentobox'] = json.dumps(bentobox_data)

        if row and column:
            report_metadata['grid'] = f'{row}, {column}'

        return self._create_chart(
            data=[{'value': html}],
            menu_path=menu_path,
            order=order, rows_size=rows_size, cols_size=cols_size, padding=padding,
            report_metadata=report_metadata,
        )

    def iframe(
            self, menu_path: str, url: str,
            row: Optional[int] = None, column: Optional[int] = None,  # report creation
            order: Optional[int] = None, rows_size: Optional[int] = None, cols_size: int = 12,
            padding: Optional[str] = None,
            title: Optional[str] = None,
            height: Optional[int] = None,
            bentobox_data: Optional[Dict] = None,
    ):
        report_metadata: Dict = {
            'reportType': 'IFRAME',
            'dataFields': {
                'url': url,
                'height': height if height else 600
            },
            'order': order if order else 1,
            'title': title if title else '',
        }

        if bentobox_data:
            self._validate_bentobox(bentobox_data)
            report_metadata['bentobox'] = json.dumps(bentobox_data)

        if row and column:
            report_metadata['grid'] = f'{row}, {column}'

        return self._create_chart(
            data=[],
            menu_path=menu_path,
            order=order, rows_size=rows_size, cols_size=cols_size, padding=padding,
            report_metadata=report_metadata,
        )

    def bar(
            self, data: Union[str, DataFrame, List[Dict]],
            x: str, y: List[str],  # first layer
            menu_path: str, row: Optional[int] = None, column: Optional[int] = None,  # report creation
            order: Optional[int] = None, rows_size: Optional[int] = None, cols_size: int = 12,
            padding: Optional[List[int]] = None,
            title: Optional[str] = None,  # second layer
            subtitle: Optional[str] = None,
            x_axis_name: Optional[str] = None,
            y_axis_name: Optional[str] = None,
            option_modifications: Optional[Dict] = None,  # third layer
            filters: Optional[Dict] = None,
            bentobox_data: Optional[Dict] = None,
    ):
        """Create a barchart
        """

        # TODO this only works for single bar:
        """
        'xAxis': {
            'axisLabel': {
                'inside': True,
                'color': '#ffffff'
            },
            'axisTick': {
                'show': False
            }
        },
        'color': '#002FD8',  # put multicolor
        """

        option_modifications: Dict[str, Any] = {
            'dataZoom': False,
            'optionModifications': {
                'series': {
                    'itemStyle': {
                        'borderRadius': [9, 9, 0, 0]
                    }
                },
                # 'color': '#002FD8',  # TODO put multicolor
                'emphasis': {
                    'itemStyle': {'color': '#29D86F'}
                },
            }
        }

        return self._create_trend_charts(
            data=data, filters=filters,
            **dict(
                x=x, y=y,
                menu_path=menu_path, row=row, column=column,
                order=order, rows_size=rows_size, cols_size=cols_size, padding=padding,
                title=title, subtitle=subtitle,
                x_axis_name=x_axis_name,
                y_axis_name=y_axis_name,
                option_modifications=option_modifications,
                bentobox_data=bentobox_data,
                echart_type='bar',
            )
        )

    def horizontal_barchart(
            self, data: Union[str, DataFrame, List[Dict]],
            x: List[str], y: str,  # first layer
            menu_path: str, row: Optional[int] = None, column: Optional[int] = None,  # report creation
            order: Optional[int] = None, rows_size: Optional[int] = None, cols_size: int = 12,
            padding: Optional[List[int]] = None,
            title: Optional[str] = None,  # second layer
            subtitle: Optional[str] = None,
            x_axis_name: Optional[str] = None,
            y_axis_name: Optional[str] = None,
            option_modifications: Optional[Dict] = None,  # third layer
            filters: Optional[Dict] = None,
            bentobox_data: Optional[Dict] = None,
    ):
        """Create a Horizontal barchart
        https://echarts.apache.org/examples/en/editor.html?c=bar-y-category
        """
        option_modifications: Dict[str, Any] = {
            'dataZoom': False,
            'xAxis': {'type': 'value'},
            'yAxis': {'type': 'category'},
            'optionModifications': {'yAxis': {'boundaryGap': True}},
        }
        return self._create_trend_charts(
            data=data, filters=filters,
            **dict(
                x=x, y=y,
                menu_path=menu_path, row=row, column=column,
                order=order, rows_size=rows_size, cols_size=cols_size, padding=padding,
                title=title, subtitle=subtitle,
                x_axis_name=x_axis_name,
                y_axis_name=y_axis_name,
                option_modifications=option_modifications,
                bentobox_data=bentobox_data,
                echart_type='bar',
            )
        )

    def zero_centered_barchart(
            self, data: Union[str, DataFrame, List[Dict]],
            x: List[str], y: str,  # first layer
            menu_path: str, row: Optional[int] = None, column: Optional[int] = None,  # report creation
            order: Optional[int] = None, rows_size: Optional[int] = None, cols_size: int = 12,
            padding: Optional[List[int]] = None,
            title: Optional[str] = None,  # second layer
            subtitle: Optional[str] = None,
            x_axis_name: Optional[str] = None,
            y_axis_name: Optional[str] = None,
            option_modifications: Optional[Dict] = None,  # third layer
            filters: Optional[Dict] = None,
            bentobox_data: Optional[Dict] = None,
    ):
        """Create a Horizontal barchart
        https://echarts.apache.org/examples/en/editor.html?c=bar-y-category
        """
        option_modifications: Dict[str, Any] = {
            'dataZoom': False,
            'xAxis': {
                'type': 'value',
                'position': 'top',
                'splitLine': {
                    'lineStyle': {'type': 'dashed'}
                }
            },
            'yAxis': {
                'type': 'category',
                'axisLine': {'show': False},
                'axisLabel': {'show': False},
                'axisTick': {'show': False},
                'splitLine': {'show': False},
            },
            'optionModifications': {'yAxis': {'boundaryGap': True}},
        }
        return self._create_trend_charts(
            data=data, filters=filters,
            **dict(
                x=x, y=y,
                menu_path=menu_path, row=row, column=column,
                order=order, rows_size=rows_size, cols_size=cols_size, padding=padding,
                title=title, subtitle=subtitle,
                x_axis_name=x_axis_name,
                y_axis_name=y_axis_name,
                option_modifications=option_modifications,
                bentobox_data=bentobox_data,
                echart_type='bar',
            )
        )

    def line(
            self, data: Union[str, DataFrame, List[Dict]],
            x: str, y: List[str],  # first layer
            menu_path: str, row: Optional[int] = None, column: Optional[int] = None,  # report creation
            order: Optional[int] = None, rows_size: Optional[int] = None, cols_size: int = 12,
            padding: Optional[List[int]] = None,
            title: Optional[str] = None,  # second layer
            subtitle: Optional[str] = None,
            x_axis_name: Optional[str] = None,
            y_axis_name: Optional[str] = None,
            option_modifications: Optional[Dict] = None,  # thid layer
            filters: Optional[Dict] = None,
            bentobox_data: Optional[Dict] = None,
    ):
        """"""
        return self._create_trend_charts(
            data=data, filters=filters,
            **dict(
                x=x, y=y,
                menu_path=menu_path, row=row, column=column,
                order=order, rows_size=rows_size, cols_size=cols_size, padding=padding,
                title=title, subtitle=subtitle,
                x_axis_name=x_axis_name,
                y_axis_name=y_axis_name,
                option_modifications=option_modifications,
                bentobox_data=bentobox_data,
                echart_type='line',
            )
        )

    def predictive_line(
            self, data: Union[str, DataFrame, List[Dict]],
            x: str, y: List[str],  # first layer
            menu_path: str,
            min_value_mark: Any, max_value_mark: Any,
            color_mark: str = 'rgba(255, 173, 177, 0.4)',
            row: Optional[int] = None, column: Optional[int] = None,  # report creation
            order: Optional[int] = None, rows_size: Optional[int] = None, cols_size: int = 12,
            padding: Optional[List[int]] = None,
            title: Optional[str] = None,  # second layer
            subtitle: Optional[str] = None,
            x_axis_name: Optional[str] = None,
            y_axis_name: Optional[str] = None,
            filters: Optional[Dict] = None,
            bentobox_data: Optional[Dict] = None,
    ):
        """
        :param data:
        :param x:
        :param y:
        :param menu_path:
        :param row:
        :param column:
        :param min_value_mark:
        :param max_value_mark:
        :param color_mark: RGBA code
        :param title:
        :param x_axis_name:
        :param y_axis_name:
        :param filters:
        """
        option_modifications = {
            'optionModifications': {
                'series': {
                    'smooth': True,
                    'markArea': {
                        'itemStyle': {
                            'color': color_mark
                        },
                        'data': [
                            [
                                {
                                    'name': 'Prediction',
                                    'xAxis': min_value_mark
                                },
                                {
                                    'xAxis': max_value_mark
                                }
                            ],
                        ],
                    }
                },
            }
        }

        return self._create_trend_charts(
            data=data, filters=filters,
            **dict(
                x=x, y=y,
                menu_path=menu_path, row=row, column=column,
                order=order, rows_size=rows_size, cols_size=cols_size, padding=padding,
                title=title, subtitle=subtitle,
                x_axis_name=x_axis_name,
                y_axis_name=y_axis_name,
                option_modifications=option_modifications,
                bentobox_data=bentobox_data,
                echart_type='line',
            )
        )

    def line_with_confidence_area(
            self, data: Union[str, DataFrame, List[Dict]],
            x: str, y: str,  # above_band_name: str, below_band_name: str,
            menu_path: str, row: Optional[int] = None, column: Optional[int] = None,  # report creation
            order: Optional[int] = None, rows_size: Optional[int] = None, cols_size: int = 12,
            padding: Optional[List[int]] = None,
            title: Optional[str] = None,  # second layer
            subtitle: Optional[str] = None,
            x_axis_name: Optional[str] = None,
            y_axis_name: Optional[str] = None,
            filters: Optional[Dict] = None,
            bentobox_data: Optional[Dict] = None,
    ):
        """
        https://echarts.apache.org/examples/en/editor.html?c=line-stack

        option = {
          title: {
            text: 'Stacked Line'
          },
          tooltip: {
            trigger: 'axis'
          },
          legend: {
            data: ['Email', 'Union Ads', 'Video Ads', 'Direct', 'Search Engine']
          },
          grid: {
            left: '3%',
            right: '4%',
            bottom: '3%',
            containLabel: true
          },
          toolbox: {
            feature: {
              saveAsImage: {}
            }
          },
          xAxis: {
            type: 'category',
            boundaryGap: false,
            data: ['Mon', 'Tue', 'Wed', 'Thu', 'Fri', 'Sat', 'Sun']
          },
          yAxis: {
            type: 'value'
          },
          series: [
            {
              name: 'Email',
              type: 'line',
              stack: 'Total',
              data: [120, 132, 101, 134, 90, 230, 210]
            },
            {
              name: 'Union Ads',
              type: 'line',
              stack: 'Total',
              lineStyle: {
                opacity: 0
              },
              stack: 'confidence-band',
              symbol: 'none',
              data: [220, 182, 191, 234, 290, 330, 310]
            },
            {
              name: 'Video Ads',
              type: 'line',
              stack: 'Total',
              data: [150, 232, 201, 154, 190, 330, 410]
            },
            {
              name: 'Direct',
              type: 'line',
              data: [320, 332, 301, 334, 390, 330, 320]
            },
            {
              name: 'Search Engine',
              type: 'line',
              lineStyle: {
                opacity: 0
              },
              areaStyle: {
                color: '#ccc'
              },
              stack: 'confidence-band',
              symbol: 'none',
              data: [820, 932, 901, 934, 1290, 1330, 1320]
            }
          ]
        };

        """
        option_modifications = {
            'series': [{
                'smooth': True,
                'lineStyle': {
                    'opacity': 0
                },
                'areaStyle': {
                    'color': '#ccc'
                },
                'stack': 'confidence-band',
                'symbol': 'none',
            }, ],
        }

        return self._create_trend_charts(
            data=data, filters=filters,
            **dict(
                x=x, y=[y],
                menu_path=menu_path, row=row, column=column,
                order=order, rows_size=rows_size, cols_size=cols_size, padding=padding,
                title=title, subtitle=subtitle,
                x_axis_name=x_axis_name,
                y_axis_name=y_axis_name,
                option_modifications=option_modifications,
                bentobox_data=bentobox_data,
                echart_type='line',
            )
        )

    def scatter_with_confidence_area(
            self, data: Union[str, DataFrame, List[Dict]],
            x: str, y: str,  # above_band_name: str, below_band_name: str,
            menu_path: str, row: Optional[int] = None, column: Optional[int] = None,  # report creation
            order: Optional[int] = None, rows_size: Optional[int] = None, cols_size: int = 12,
            padding: Optional[List[int]] = None,
            title: Optional[str] = None,  # second layer
            subtitle: Optional[str] = None,
            x_axis_name: Optional[str] = None,
            y_axis_name: Optional[str] = None,
            filters: Optional[Dict] = None,
            bentobox_data: Optional[Dict] = None,
    ):
        """
        https://echarts.apache.org/examples/en/editor.html?c=line-stack

        option = {
          title: {
            text: 'Stacked Line'
          },
          tooltip: {
            trigger: 'axis'
          },
          legend: {
            data: ['Email', 'Union Ads', 'Video Ads', 'Direct', 'Search Engine']
          },
          grid: {
            left: '3%',
            right: '4%',
            bottom: '3%',
            containLabel: true
          },
          toolbox: {
            feature: {
              saveAsImage: {}
            }
          },
          xAxis: {
            type: 'category',
            boundaryGap: false,
            data: ['Mon', 'Tue', 'Wed', 'Thu', 'Fri', 'Sat', 'Sun']
          },
          yAxis: {
            type: 'value'
          },
          series: [
            {
              name: 'Email',
              type: 'line',
              stack: 'Total',
              data: [120, 132, 101, 134, 90, 230, 210]
            },
            {
              name: 'Union Ads',
              type: 'line',
              stack: 'Total',
              lineStyle: {
                opacity: 0
              },
              stack: 'confidence-band',
              symbol: 'none',
              data: [220, 182, 191, 234, 290, 330, 310]
            },
            {
              name: 'Video Ads',
              type: 'line',
              stack: 'Total',
              data: [150, 232, 201, 154, 190, 330, 410]
            },
            {
              name: 'Direct',
              type: 'line',
              data: [320, 332, 301, 334, 390, 330, 320]
            },
            {
              name: 'Search Engine',
              type: 'line',
              lineStyle: {
                opacity: 0
              },
              areaStyle: {
                color: '#ccc'
              },
              stack: 'confidence-band',
              symbol: 'none',
              data: [820, 932, 901, 934, 1290, 1330, 1320]
            }
          ]
        };

        """
        option_modifications = {
            'series': [{
                'smooth': True,
                'lineStyle': {
                    'opacity': 0
                },
                'areaStyle': {
                    'color': '#ccc'
                },
                'stack': 'confidence-band',
                'symbol': 'none',
            }, ],
        }

        return self._create_trend_chart(
            data=data, x=x, y=[y], menu_path=menu_path,
            row=row, column=column,
            title=title, subtitle=subtitle,
            x_axis_name=x_axis_name,
            y_axis_name=y_axis_name,
            option_modifications=option_modifications,
            echart_type='scatter',
            bentobox_data=bentobox_data,
            filters=filters,
        )

    def stockline(
            self, data: Union[str, DataFrame, List[Dict]],
            x: str, y: List[str],  # first layer
            menu_path: str, row: Optional[int] = None, column: Optional[int] = None,  # report creation
            order: Optional[int] = None, rows_size: Optional[int] = None, cols_size: int = 12,
            padding: Optional[List[int]] = None,
            title: Optional[str] = None,
            x_axis_name: Optional[str] = None,
            y_axis_name: Optional[str] = None,
            option_modifications: Optional[Dict] = None,  # third layer
            filters: Optional[Dict] = None,
    ):
        """"""
        self._validate_table_data(data, elements=[x] + y)
        df: DataFrame = self._validate_data_is_pandarable(data)
        data_fields: Dict = {
            "key": x,
            "labels": {
                "key": x_axis_name,
                "value": y_axis_name,
                "hideKey": False,
                "hideValue": False
            },
            "values": y,
            "dataZoomX": True,
            "smooth": True,
            "symbol": "circle",
        }

        report_metadata: Dict = {
            'reportType': 'STOCKLINECHART',
            'title': title if title else '',
            'dataFields': data_fields,
        }

        if row and column:
            report_metadata['grid'] = f'{row}, {column}'

        return self._create_chart(
            data=data,
            menu_path=menu_path,
            order=order, rows_size=rows_size, cols_size=cols_size, padding=padding,
            report_metadata=report_metadata,
        )

    def scatter(
            self, data: Union[str, DataFrame, List[Dict]],
            x: str, y: List[str],  # first layer
            menu_path: str, row: Optional[int] = None, column: Optional[int] = None,  # report creation
            order: Optional[int] = None, rows_size: Optional[int] = None, cols_size: int = 12,
            padding: Optional[List[int]] = None,
            title: Optional[str] = None,  # second layer
            subtitle: Optional[str] = None,
            x_axis_name: Optional[str] = None,
            y_axis_name: Optional[str] = None,
            option_modifications: Optional[Dict] = None,  # third layer
            filters: Optional[Dict] = None,
            bentobox_data: Optional[Dict] = None,
    ):
        """"""
        try:
            assert 2 <= len(y) <= 3
        except Exception:
            raise ValueError(f'y provided has {len(y)} it has to have 2 or 3 dimensions')

        return self._create_trend_charts(
            data=data, filters=filters,
            **dict(
                x=x, y=y,
                menu_path=menu_path, row=row, column=column,
                order=order, rows_size=rows_size, cols_size=cols_size, padding=padding,
                title=title, subtitle=subtitle,
                x_axis_name=x_axis_name,
                y_axis_name=y_axis_name,
                option_modifications=option_modifications,
                bentobox_data=bentobox_data,
                echart_type='scatter',
            )
        )

    def bubble_chart(
            self, data: Union[str, DataFrame, List[Dict]],
            x: str, y: List[str], z: str,  # first layer
            menu_path: str, row: Optional[int] = None, column: Optional[int] = None,  # report creation
            order: Optional[int] = None, rows_size: Optional[int] = None, cols_size: int = 12,
            padding: Optional[List[int]] = None,
            title: Optional[str] = None,  # second layer
            subtitle: Optional[str] = None,
            x_axis_name: Optional[str] = None,
            y_axis_name: Optional[str] = None,
            option_modifications: Optional[Dict] = None,  # third layer
            filters: Optional[Dict] = None,  # to create filters
            bentobox_data: Optional[Dict] = None,
    ):
        """
        self._create_trend_chart(
            data=data, x=x, y=y, menu_path=menu_path,
            row=row, column=column,
            title=title, subtitle=subtitle,
            x_axis_name=x_axis_name,
            y_axis_name=y_axis_name,
            option_modifications=option_modifications,
            echart_type='scatter',
            filters=filters,
        )
        """
        raise NotImplementedError

    def indicator(
            self, data: Union[str, DataFrame, List[Dict]], value: str,
            menu_path: str, row: Optional[int] = None, column: Optional[int] = None,  # report creation
            order: Optional[int] = None, rows_size: Optional[int] = None, cols_size: int = 12,
            padding: Optional[List[int]] = None,
            target_path: Optional[str] = None,
            set_title: Optional[str] = None,
            header: Optional[str] = None,
            footer: Optional[str] = None,
            color: Optional[str] = None,
            align: Optional[str] = None,
            multi_column: int = 4,
            real_time: bool = False,
            bentobox_data: Optional[Dict] = None,
    ):
        """
        :param data:
        :param value:
        :param menu_path:
        :param row:
        :param column:
        :param order:
        :param rows_size:
        :param cols_size:
        :param padding:
        :param target_path:
        :param set_title: the title of the set of indicators
        :param header:
        :param footer:
        :param color:
        :param align: to align center, left or right a component
        :param multi_column: how many indicators are allowed by column
        :param real_time:
        :param bentobox_data:
        """
        mandatory_elements: List[str] = [
            header, value, target_path,
        ]
        mandatory_elements = [element for element in mandatory_elements if element]
        extra_elements: List[str] = [footer, color, align]
        extra_elements = [element for element in extra_elements if element]

        self._validate_table_data(data, elements=mandatory_elements)
        df: DataFrame = self._validate_data_is_pandarable(data)
        df = df[mandatory_elements + extra_elements]  # keep only x and y

        cols_to_rename: Dict[str, str] = {
            header: 'title',
            footer: 'description',
            value: 'value',
            color: 'color',
            align: 'align',
        }

        if target_path:
            cols_to_rename.update({target_path: 'targetPath'})

        cols_to_rename = {
            col_to_rename: v
            for col_to_rename, v in cols_to_rename.items()
            if col_to_rename in mandatory_elements + extra_elements
        }
        df.rename(columns=cols_to_rename, inplace=True)
        for extra_element in extra_elements:
            if extra_element == 'align':
                df['align'] = df['align'].fillna('right')
            elif extra_element == 'color':
                df['color'] = df['color'].fillna('black')
            elif extra_element == 'description':
                df['description'] = df['description'].fillna('')
            else:
                raise ValueError(f'{extra_element} is not solved')

        report_metadata: Dict = {
            'reportType': 'INDICATORS',
            'title': set_title if set_title else ''
        }

        # TODO align is not working well yet
        # By default Shimoku assigns 4 indicators per row
        #  the following lines adjust it to the nature of the data
        #  and the multi_column variable
        len_df: int = len(df)
        columns: int = 4
        if len_df < multi_column:
            columns: int = len_df
        elif multi_column != 4:
            columns: int = multi_column

        data_fields: Dict = {'dataFields': {'columns': columns}}
        report_metadata.update(data_fields)

        if bentobox_data:
            self._validate_bentobox(bentobox_data)
            report_metadata['bentobox'] = json.dumps(bentobox_data)

        if row and column:
            report_metadata['grid'] = f'{row}, {column}'

        return self._create_chart(
            data=data,
            menu_path=menu_path,
            order=order, rows_size=rows_size, cols_size=cols_size, padding=padding,
            report_metadata=report_metadata,
            real_time=real_time,
        )

    def alert_indicator(
            self, data: Union[str, DataFrame, List[Dict]],
            value: str, target_path: str,
            menu_path: str, row: Optional[int] = None, column: Optional[int] = None,  # report creation
            order: Optional[int] = None, rows_size: Optional[int] = None, cols_size: int = 12,
            padding: Optional[List[int]] = None,
            set_title: Optional[str] = None,
            header: Optional[str] = None,
            footer: Optional[str] = None,
            color: Optional[str] = None,
            multi_column: int = 4,
            bentobox_data: Optional[Dict] = None,
    ):
        """"""
        elements: List[str] = [header, footer, value, color, target_path]
        elements = [element for element in elements if element]
        self._validate_table_data(data, elements=elements)
        return self.indicator(
            data=data, value=value,
            menu_path=menu_path, row=row, column=column,
            order=order, cols_size=cols_size, rows_size=rows_size, padding=padding,
            target_path=target_path,
            set_title=set_title,
            header=header,
            footer=footer, color=color,
            multi_column=multi_column,
            bentobox_data=bentobox_data,
        )

    def pie(
            self, data: Union[str, DataFrame, List[Dict]],
            x: str, y: str,  # first layer
            menu_path: str, row: Optional[int] = None, column: Optional[int] = None,  # report creation
            order: Optional[int] = None, rows_size: Optional[int] = None, cols_size: int = 12,
            padding: Optional[List[int]] = None,
            title: Optional[str] = None,  # second layer
            subtitle: Optional[str] = None,
            option_modifications: Optional[Dict] = None,  # third layer
            filters: Optional[Dict] = None,
            bentobox_data: Optional[Dict] = None,
    ):
        """Create a Piechart
        """
        self._validate_table_data(data, elements=[x, y])
        df: DataFrame = self._validate_data_is_pandarable(data)
        df = df[[x, y]]  # keep only x and y
        df.rename(columns={x: 'name', y: 'value'}, inplace=True)

        report_metadata: Dict = {
            'reportType': 'ECHARTS',
            'dataFields': {'type': 'pie'},
            'title': title,
        }

        if bentobox_data:
            self._validate_bentobox(bentobox_data)
            report_metadata['bentobox'] = json.dumps(bentobox_data)

        if filters:
            raise NotImplementedError

        if row and column:
            report_metadata['grid'] = f'{row}, {column}'

        return self._create_chart(
            data=data,
            menu_path=menu_path,
            order=order, rows_size=rows_size, cols_size=cols_size, padding=padding,
            report_metadata=report_metadata,
        )

    def radar(
            self, data: Union[str, DataFrame, List[Dict]],
            x: str, y: List[str],  # first layer
            menu_path: str, row: Optional[int] = None, column: Optional[int] = None,  # report creation
            order: Optional[int] = None, rows_size: Optional[int] = None, cols_size: int = 12,
            padding: Optional[List[int]] = None,
            title: Optional[str] = None,  # second layer
            # subtitle: Optional[str] = None,
            option_modifications: Optional[Dict] = None,  # third layer
            filters: Optional[Dict] = None,
            bentobox_data: Optional[Dict] = None,
    ):
        """Create a RADAR
        """
        self._validate_table_data(data, elements=[x] + y)
        df: DataFrame = self._validate_data_is_pandarable(data)
        df = df[[x] + y]  # keep only x and y
        df.rename(columns={x: 'name'}, inplace=True)
        data_fields: Dict = {
            'type': 'radar',
        }

        if option_modifications:
            data_fields['optionModifications'] = option_modifications

        report_metadata: Dict = {
            'reportType': 'ECHARTS',
            'dataFields': data_fields,
            'title': title,
        }

        if bentobox_data:
            self._validate_bentobox(bentobox_data)
            report_metadata['bentobox'] = json.dumps(bentobox_data)

        if filters:
            raise NotImplementedError

        if row and column:
            report_metadata['grid'] = f'{row}, {column}'

        return self._create_chart(
            data=data,
            menu_path=menu_path,
            order=order, rows_size=rows_size, cols_size=cols_size, padding=padding,
            report_metadata=report_metadata,
        )

    def tree(
            self, data: Union[str, List[Dict]],
            menu_path: str, row: Optional[int] = None, column: Optional[int] = None,  # report creation
            order: Optional[int] = None, rows_size: Optional[int] = None, cols_size: int = 12,
            padding: Optional[List[int]] = None,
            title: Optional[str] = None,  # second layer
            subtitle: Optional[str] = None,
            option_modifications: Optional[Dict] = None,  # third layer
            filters: Optional[Dict] = None,
            bentobox_data: Optional[Dict] = None,
    ):
        """Create a Tree
        """
        self._validate_tree_data(data[0], vals=['name', 'value', 'children'])

        report_metadata: Dict = {
            'reportType': 'ECHARTS',
            'dataFields': {'type': 'tree'},
            'title': title,
        }

        if bentobox_data:
            self._validate_bentobox(bentobox_data)
            report_metadata['bentobox'] = json.dumps(bentobox_data)

        if filters:
            raise NotImplementedError

        if row and column:
            report_metadata['grid'] = f'{row}, {column}'

        return self._create_chart(
            data=data,
            menu_path=menu_path,
            order=order, rows_size=rows_size, cols_size=cols_size, padding=padding,
            report_metadata=report_metadata,
        )

    def treemap(
            self, data: Union[str, List[Dict]],
            menu_path: str, row: Optional[int] = None, column: Optional[int] = None,  # report creation
            order: Optional[int] = None, rows_size: Optional[int] = None, cols_size: int = 12,
            padding: Optional[List[int]] = None,
            title: Optional[str] = None,  # second layer
            subtitle: Optional[str] = None,
            option_modifications: Optional[Dict] = None,  # third layer
            filters: Optional[Dict] = None,
            bentobox_data: Optional[Dict] = None,
    ):
        """Create a Treemap
        """
        self._validate_tree_data(data[0], vals=['name', 'value', 'children'])

        report_metadata: Dict = {
            'title': title,
            'reportType': 'ECHARTS',
            'dataFields': {'type': 'treemap'},
        }

        if bentobox_data:
            self._validate_bentobox(bentobox_data)
            report_metadata['bentobox'] = json.dumps(bentobox_data)

        if filters:
            raise NotImplementedError

        if row and column:
            report_metadata['grid'] = f'{row}, {column}'

        return self._create_chart(
            data=data,
            menu_path=menu_path,
            order=order, rows_size=rows_size, cols_size=cols_size, padding=padding,
            report_metadata=report_metadata,
        )

    def sunburst(
            self, data: List[Dict],
            name: str, children: str, value: str,
            menu_path: str, row: Optional[int] = None, column: Optional[int] = None,  # report creation
            order: Optional[int] = None, rows_size: Optional[int] = None, cols_size: int = 12,
            padding: Optional[List[int]] = None,
            title: Optional[str] = None,  # second layer
            subtitle: Optional[str] = None,
            option_modifications: Optional[Dict] = None,  # third layer
            filters: Optional[Dict] = None,
            bentobox_data: Optional[Dict] = None,
    ):
        """Create a Sunburst
        """
        self._validate_tree_data(data[0], vals=['name', 'children'])

        report_metadata: Dict = {
            'reportType': 'ECHARTS',
            'title': title,
            'dataFields': {'type': 'sunburst'},
        }

        if bentobox_data:
            self._validate_bentobox(bentobox_data)
            report_metadata['bentobox'] = json.dumps(bentobox_data)

        if filters:
            raise NotImplementedError

        if row and column:
            report_metadata['grid'] = f'{row}, {column}'

        return self._create_chart(
            data=data,
            menu_path=menu_path,
            order=order, rows_size=rows_size, cols_size=cols_size, padding=padding,
            report_metadata=report_metadata,
        )

    def candlestick(
            self, data: Union[str, DataFrame, List[Dict]],
            x: str,
            menu_path: str, row: Optional[int] = None, column: Optional[int] = None,  # report creation
            order: Optional[int] = None, rows_size: Optional[int] = None, cols_size: int = 12,
            padding: Optional[List[int]] = None,
            title: Optional[str] = None,  # second layer
            subtitle: Optional[str] = None,
            x_axis_name: Optional[str] = None,
            y_axis_name: Optional[str] = None,
            option_modifications: Optional[Dict] = None,  # third layer
            filters: Optional[Dict] = None,
            bentobox_data: Optional[Dict] = None,
    ):
        """"""
        y = ['open', 'close', 'highest', 'lowest']

        return self._create_trend_charts(
            data=data, filters=filters,
            **dict(
                x=x, y=y,
                menu_path=menu_path, row=row, column=column,
                order=order, rows_size=rows_size, cols_size=cols_size, padding=padding,
                title=title, subtitle=subtitle,
                x_axis_name=x_axis_name,
                y_axis_name=y_axis_name,
                option_modifications=option_modifications,
                bentobox_data=bentobox_data,
                echart_type='candlestick',
            )
        )

    def heatmap(
            self, data: Union[str, DataFrame, List[Dict]],
            x: str, y: str, value: str,
            menu_path: str, row: Optional[int] = None, column: Optional[int] = None,  # report creation
            order: Optional[int] = None, rows_size: Optional[int] = None, cols_size: int = 12,
            padding: Optional[List[int]] = None,
            title: Optional[str] = None,  # second layer
            subtitle: Optional[str] = None,
            x_axis_name: Optional[str] = None,
            y_axis_name: Optional[str] = None,
            option_modifications: Optional[Dict] = None,  # third layer
            filters: Optional[Dict] = None,
            bentobox_data: Optional[Dict] = None,
    ):
        """"""
        df: DataFrame = self._validate_data_is_pandarable(data)
        df = df[[x, y, value]]  # keep only x and y
        df.rename(columns={x: 'xAxis', y: 'yAxis', value: 'value'}, inplace=True)

        option_modifications: Dict = {
            "toolbox": {"orient": "horizontal", "top": 0},
        }

        return self._create_trend_charts(
            data=data, filters=filters,
            **dict(
                x=x, y=[y, value],
                menu_path=menu_path, row=row, column=column,
                order=order, rows_size=rows_size, cols_size=cols_size, padding=padding,
                title=title, subtitle=subtitle,
                x_axis_name=x_axis_name,
                y_axis_name=y_axis_name,
                option_modifications=option_modifications,
                bentobox_data=bentobox_data,
                echart_type='heatmap',
            )
        )

    def cohort(
            self, data: Union[str, DataFrame, List[Dict]],
            x: str, y: str, value: str,
            menu_path: str, row: Optional[int] = None, column: Optional[int] = None,  # report creation
            order: Optional[int] = None, rows_size: Optional[int] = None, cols_size: int = 12,
            padding: Optional[List[int]] = None,
            title: Optional[str] = None,  # second layer
            subtitle: Optional[str] = None,
            x_axis_name: Optional[str] = None,
            y_axis_name: Optional[str] = None,
            filters: Optional[Dict] = None,
            bentobox_data: Optional[Dict] = None,
    ):
        """"""
        df: DataFrame = self._validate_data_is_pandarable(data)
        df = df[[x, y, value]]  # keep only x and y
        df.rename(columns={x: 'xAxis', y: 'yAxis', value: 'value'}, inplace=True)

        option_modifications: Dict = {
            "toolbox": {"orient": "horizontal", "top": 0},
            "xAxis": {"axisLabel": {"margin": '10%'}},
            'optionModifications': {
                'grid': {
                    'bottom': '20%',
                    # 'top': '10%'
                },
                "visualMap": {
                    'calculable': True,
                    "inRange": {
                        "color": ['#cfb1ff', '#0000ff']
                    },
                },
            },
        }

        return self._create_trend_charts(
            data=data, filters=filters,
            **dict(
                x=x, y=[y, value],
                menu_path=menu_path, row=row, column=column,
                order=order, rows_size=rows_size, cols_size=cols_size, padding=padding,
                title=title, subtitle=subtitle,
                x_axis_name=x_axis_name,
                y_axis_name=y_axis_name,
                option_modifications=option_modifications,
                bentobox_data=bentobox_data,
                echart_type='heatmap',
            )
        )

    def predictive_cohort(self):
        """"""
        raise NotImplementedError

    def sankey(
            self, data: Union[str, DataFrame, List[Dict]],
            source: str, target: str, value: str,
            menu_path: str, row: Optional[int] = None, column: Optional[int] = None,  # report creation
            order: Optional[int] = None, rows_size: Optional[int] = None, cols_size: int = 12,
            padding: Optional[List[int]] = None,
            title: Optional[str] = None,  # second layer
            subtitle: Optional[str] = None,
            x_axis_name: Optional[str] = None,
            y_axis_name: Optional[str] = None,
            option_modifications: Optional[Dict] = None,  # third layer
            filters: Optional[Dict] = None,
            bentobox_data: Optional[Dict] = None,
    ):
        """"""
        df: DataFrame = self._validate_data_is_pandarable(data)
        df = df[[source, target, value]]  # keep only x and y
        df.rename(
            columns={
                source: 'source',
                target: 'target',
                value: 'value',
            },
            inplace=True,
        )

        report_metadata: Dict = {
            'title': title,
            'reportType': 'ECHARTS',
            'dataFields': {'type': 'sankey'},
        }

        if bentobox_data:
            self._validate_bentobox(bentobox_data)
            report_metadata['bentobox'] = json.dumps(bentobox_data)

        if filters:
            raise NotImplementedError

        if row and column:
            report_metadata['grid'] = f'{row}, {column}'

        return self._create_chart(
            data=data,
            menu_path=menu_path,
            order=order, rows_size=rows_size, cols_size=cols_size, padding=padding,
            report_metadata=report_metadata,
        )

    def funnel(
            self, data: Union[str, DataFrame, List[Dict]],
            name: str, value: str,
            menu_path: str, row: Optional[int] = None, column: Optional[int] = None,  # report creation
            order: Optional[int] = None, rows_size: Optional[int] = None, cols_size: int = 12,
            padding: Optional[List[int]] = None,
            title: Optional[str] = None,  # second layer
            subtitle: Optional[str] = None,
            x_axis_name: Optional[str] = None,
            y_axis_name: Optional[str] = None,
            option_modifications: Optional[Dict] = None,  # third layer
            filters: Optional[Dict] = None,
            bentobox_data: Optional[Dict] = None,
    ):
        """"""
        df: DataFrame = self._validate_data_is_pandarable(data)
        df = df[[name, value]]  # keep only x and y
        df.rename(
            columns={
                name: 'name',
                value: 'value',
            },
            inplace=True,
        )

        return self._create_trend_charts(
            data=data, filters=filters,
            **dict(
                x=name, y=[value],
                menu_path=menu_path, row=row, column=column,
                order=order, rows_size=rows_size, cols_size=cols_size, padding=padding,
                title=title, subtitle=subtitle,
                x_axis_name=x_axis_name,
                y_axis_name=y_axis_name,
                option_modifications=option_modifications,
                bentobox_data=bentobox_data,
                echart_type='funnel',
            )
        )

    def speed_gauge(
            self, data: Union[str, DataFrame, List[Dict]],
            name: str, value: str,
            menu_path: str,
            min: int, max: int,
            row: Optional[int] = None, column: Optional[int] = None,  # report creation
            order: Optional[int] = None, rows_size: Optional[int] = None, cols_size: int = 12,
            padding: Optional[List[int]] = None,
            title: Optional[str] = None,  # second layer
            # subtitle: Optional[str] = None,
            x_axis_name: Optional[str] = None,
            y_axis_name: Optional[str] = None,
            option_modifications: Optional[Dict] = None,  # third layer
            filters: Optional[Dict] = None,
            bentobox_data: Optional[Dict] = None,
    ) -> str:
        """
        option = {
          series: [
            {
              type: 'gauge',
              startAngle: 190,
              endAngle: -10,
              min: 0,
              max: 80,
              pointer: {
                show: true
              },
              progress: {
                show: true,
                overlap: false,
                roundCap: true,
                clip: false,
                itemStyle: {
                  borderWidth: 0,
                  borderColor: '#464646'
                }
              },
              axisLine: {
                lineStyle: {
                  width: 10
                }
              },
              splitLine: {
                show: true,
                distance: 0,
                length: 5
              },
              axisTick: {
                show: true
              },
              axisLabel: {
                show: true,
                distance: 30
              },
              data: gaugeData,
              title: {
                fontSize: 14,
                offsetCenter: ['0%', '30%'],
              },
              anchor: {
                show: true,
                showAbove: true,
                size: 25,
                itemStyle: {
                  borderWidth: 10
                }
              },
              detail: {
                bottom: 10,
                width: 10,
                height: 14,
                fontSize: 14,
                color: 'auto',
                borderRadius: 20,
                borderWidth: 0,
                formatter: '{value}%',
                offsetCenter: [0, '45%']
              }
            }
          ]
        }
        """
        self._validate_table_data(data, elements=[name, value])
        df: DataFrame = self._validate_data_is_pandarable(data)
        title: str = (
            title if title
            else f'{df["name"].to_list()[0]}: {df["value"].to_list()[0]}'
        )
        df = df[[name, value]]  # keep only x and y
        df.rename(
            columns={
                name: 'name',
                value: 'value',
            },
            inplace=True,
        )

        data_fields: Dict = {
            'type': 'gauge',
            'optionModifications': {
                'series': {
                    'startAngle': 190,
                    'endAngle': -10,
                    'min': min,
                    'max': max,
                    'pointer': {
                        'show': True
                    },
                    'progress': {
                        'show': True,
                        'overlap': False,
                        'roundCap': True,
                        'clip': False,
                        'itemStyle': {
                            'borderWidth': 0,
                            'borderColor': '#464646'
                        }
                    },
                    'axisLine': {
                        'lineStyle': {
                            'width': 10
                        }
                    },
                    'splitLine': {
                        'show': True,
                        'distance': 0,
                        'length': 5
                    },
                    'axisTick': {
                        'show': True,
                    },
                    'axisLabel': {
                        'show': True,
                        'distance': 30
                    },
                    'title': {
                        'show': False,
                    },
                    'anchor': {
                        'show': True,
                        'showAbove': True,
                        'size': 25,
                        'itemStyle': {
                            'borderWidth': 10
                        }
                    },
                    'detail': {
                        'show': False,
                    }
                },
            },
        }

        if option_modifications:
            raise NotImplementedError

        report_metadata: Dict = {
            'reportType': 'ECHARTS',
            'dataFields': data_fields,
            'title': title,
        }

        if bentobox_data:
            self._validate_bentobox(bentobox_data)
            report_metadata['bentobox'] = json.dumps(bentobox_data)

        if filters:
            raise NotImplementedError

        if row and column:
            report_metadata['grid'] = f'{row}, {column}'

        return self._create_chart(
            data=data,
            menu_path=menu_path,
            order=order, rows_size=rows_size, cols_size=cols_size, padding=padding,
            report_metadata=report_metadata,
        )

    def ring_gauge(
            self, data: Union[str, DataFrame, List[Dict]],
            name: str, value: str,
            menu_path: str, row: Optional[int] = None, column: Optional[int] = None,  # report creation
            order: Optional[int] = None, rows_size: Optional[int] = None, cols_size: int = 12,
            padding: Optional[List[int]] = None,
            title: Optional[str] = None,  # second layer
            # subtitle: Optional[str] = None,
            x_axis_name: Optional[str] = None,
            y_axis_name: Optional[str] = None,
            option_modifications: Optional[Dict] = None,  # third layer
            filters: Optional[Dict] = None,
            bentobox_data: Optional[Dict] = None,
    ) -> str:
        """"""
        self._validate_table_data(data, elements=[name, value])
        df: DataFrame = self._validate_data_is_pandarable(data)
        df = df[[name, value]]  # keep only x and y
        df.rename(
            columns={
                name: 'name',
                value: 'value',
            },
            inplace=True,
        )

        data_fields: Dict = {
            'type': 'gauge',
        }
        if option_modifications:
            data_fields['optionModifications'] = option_modifications

        report_metadata: Dict = {
            'reportType': 'ECHARTS',
            'dataFields': data_fields,
            'title': title,
        }

        if bentobox_data:
            self._validate_bentobox(bentobox_data)
            report_metadata['bentobox'] = json.dumps(bentobox_data)

        if filters:
            raise NotImplementedError

        if row and column:
            report_metadata['grid'] = f'{row}, {column}'

        return self._create_chart(
            data=data,
            menu_path=menu_path,
            order=order, rows_size=rows_size, cols_size=cols_size, padding=padding,
            report_metadata=report_metadata,
        )

    def themeriver(
            self, data: Union[str, DataFrame, List[Dict]],
            x: str, y: str, name: str,  # first layer
            menu_path: str, row: Optional[int] = None, column: Optional[int] = None,  # report creation
            order: Optional[int] = None, rows_size: Optional[int] = None, cols_size: int = 12,
            padding: Optional[List[int]] = None,
            title: Optional[str] = None,  # second layer
            subtitle: Optional[str] = None,
            x_axis_name: Optional[str] = None,
            y_axis_name: Optional[str] = None,
            option_modifications: Optional[Dict] = None,  # third layer
            filters: Optional[Dict] = None,
            bentobox_data: Optional[Dict] = None,
    ):
        """
                df: DataFrame = self._validate_data_is_pandarable(data)
        df = df[[x, y, name]]  # keep only x and y
        df.rename(
            columns={
                name: 'name',
                y: 'value',
            },
            inplace=True,
        )
        y = [y, name]
        self._create_trend_chart(
            data=df, x=x, y=y, menu_path=menu_path,
            row=row, column=column,
            title=title, subtitle=subtitle,
            x_axis_name=x_axis_name,
            y_axis_name=y_axis_name,
            option_modifications=option_modifications,
            echart_type='themeriver',
            filters=filters,
<<<<<<< HEAD
        )
=======
        )
        """
        raise NotImplementedError

    def stacked_barchart(self):
        raise NotImplementedError
>>>>>>> 847785fc
<|MERGE_RESOLUTION|>--- conflicted
+++ resolved
@@ -388,11 +388,8 @@
             option_modifications: Optional[Dict] = None,  # third layer
             filters: Optional[Dict] = None,
             overwrite: bool = True,
-<<<<<<< HEAD
-            report_metadata: Optional[Dict] = None
-=======
+            report_metadata: Optional[Dict] = None,
             bentobox_data: Optional[Dict] = None,
->>>>>>> 847785fc
     ) -> str:
         """For Linechart, Barchart, Stocklinechart, Scatter chart, and alike
 
@@ -781,13 +778,7 @@
         business: Dict = self._create_business(name=name)
         self.business_id: str = business['id']
 
-<<<<<<< HEAD
-    def set_path_orders(
-            self, app_name: str, path_order: Dict[str, int],
-    ) -> None:
-=======
     def set_apps_orders(self, apps_order: Dict[str, int]) -> None:
->>>>>>> 847785fc
         """
         :param apps_order: example {'test': 0, 'more-test': 1}
         """
@@ -975,7 +966,6 @@
                     app_id=app_id,
                 )
 
-<<<<<<< HEAD
     def free_echarts(
             self, data: Union[str, DataFrame, List[Dict]],
             options: Dict, menu_path: str,
@@ -1011,9 +1001,6 @@
                 padding=padding,
             ),
         )
-
-=======
->>>>>>> 847785fc
 
 class PlotApi(BasePlot):
     """
@@ -2808,13 +2795,9 @@
             option_modifications=option_modifications,
             echart_type='themeriver',
             filters=filters,
-<<<<<<< HEAD
-        )
-=======
         )
         """
         raise NotImplementedError
 
     def stacked_barchart(self):
-        raise NotImplementedError
->>>>>>> 847785fc
+        raise NotImplementedError